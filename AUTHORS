--- conflicted
+++ resolved
@@ -7,11 +7,7 @@
 
 * Sam Aaron -- Ioke lexer
 * Ali Afshar -- image formatter
-<<<<<<< HEAD
 * Thomas Aglassinger -- Easytrieve, FOCUS, JCL and Rexx lexers
-=======
-* Thomas Aglassinger -- Rexx lexer
->>>>>>> 4d5f70e6
 * Kumar Appaiah -- Debian control lexer
 * Andreas Amann -- AppleScript lexer
 * Timothy Armstrong -- Dart lexer fixes
