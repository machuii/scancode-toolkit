--- conflicted
+++ resolved
@@ -28,8 +28,6 @@
 # TODO: check for chocolatey
 # TODO: Windows appstore
 
-<<<<<<< HEAD
-=======
 TRACE = True
 
 
@@ -46,7 +44,6 @@
     def logger_debug(*args):
         return logger.debug(' '.join(isinstance(a, str) and a or repr(a) for a in args))
 
->>>>>>> 19d77e99
 
 def get_registry_name_key_entry(registry_hive, registry_path):
     """
@@ -71,12 +68,7 @@
     if not name_key_entry:
         return []
     return [
-<<<<<<< HEAD
-        attr.asdict(entry)
-        for entry in registry_hive.recurse_subkeys(name_key_entry, as_json=True)
-=======
         attr.asdict(entry) for entry in registry_hive.recurse_subkeys(name_key_entry, as_json=True)
->>>>>>> 19d77e99
     ]
 
 
@@ -174,16 +166,6 @@
         return
 
     field_by_regkey = {
-<<<<<<< HEAD
-        'DisplayName':'name',
-        'DisplayVersion':'version',
-        'URLInfoAbout':'homepage_url',
-
-        'Publisher':'publisher',
-        'DisplayIcon':'display_icon',
-        'UninstallString':'uninstall_string',
-        'InstallLocation':'install_location',
-=======
         'DisplayName': 'name',
         'DisplayVersion': 'version',
         'URLInfoAbout': 'homepage_url',
@@ -191,7 +173,6 @@
         'DisplayIcon': 'display_icon',
         'UninstallString': 'uninstall_string',
         'InstallLocation': 'install_location',
->>>>>>> 19d77e99
     }
 
     for entry in registry_tree:
@@ -222,17 +203,6 @@
         file_references = []
         install_location = package_info.get('install_location')
         if install_location:
-<<<<<<< HEAD
-            file_references.append(install_location)
-
-        display_icon = package_info.get('display_icon')
-        if display_icon:
-            file_references.append(display_icon)
-
-        uninstall_string = package_info.get('uninstall_string')
-        if uninstall_string:
-            file_references.append(uninstall_string)
-=======
             file_references.append(models.FileReference(path=install_location))
 
         display_icon = package_info.get('display_icon')
@@ -242,7 +212,6 @@
         uninstall_string = package_info.get('uninstall_string')
         if uninstall_string:
             file_references.append(models.FileReference(path=uninstall_string))
->>>>>>> 19d77e99
 
         yield models.PackageData(
             datasource_id=datasource_id,
@@ -275,11 +244,7 @@
         location=location,
         datasource_id=datasource_id,
         package_type=package_type,
-<<<<<<< HEAD
-        registry_path='\\Wow6432Node\\Microsoft\\Windows\\CurrentVersion\\Uninstall'
-=======
         registry_path='\\Wow6432Node\\Microsoft\\Windows\\CurrentVersion\\Uninstall',
->>>>>>> 19d77e99
     )
 
     yield from get_installed_dotnet_versions_from_hive(
@@ -299,24 +264,14 @@
     # These paths are relative to a Windows docker image layer root directory
     if is_container:
         hives_software_delta_loc = os.path.join(root_dir, 'Hives/Software_Delta')
-<<<<<<< HEAD
-        files_software_loc = os.path.join(
-            root_dir, 'Files/Windows/System32/config/SOFTWARE'
-        )
-=======
         files_software_loc = os.path.join(root_dir, 'Files/Windows/System32/config/SOFTWARE')
->>>>>>> 19d77e99
         utilityvm_software_loc = os.path.join(
             root_dir, 'UtilityVM/Files/Windows/System32/config/SOFTWARE'
         )
         root_prefixes_by_software_reg_locations = {
             hives_software_delta_loc: 'Files',
             files_software_loc: 'Files',
-<<<<<<< HEAD
-            utilityvm_software_loc: 'UtilityVM/Files'
-=======
             utilityvm_software_loc: 'UtilityVM/Files',
->>>>>>> 19d77e99
         }
     else:
         # TODO: Add support for virtual machines
@@ -385,38 +340,6 @@
     # datafile (e.g. the registry hive file)
 
     root_path_relative_to_datafile_path = None
-<<<<<<< HEAD
-
-    @classmethod
-    def parse(cls, location):
-        yield from get_packages_from_registry_from_hive(
-            location=location,
-            datasource_id=cls.datasource_id,
-            package_type=cls.default_package_type,
-        )
-
-    @classmethod
-    def get_root_resource(cls, resource, codebase):
-        """
-        Return the root Resource given  a datafile ``resource`` in ``codebase``.
-        """
-        segments = cls.root_path_relative_to_datafile_path.split('/')
-
-        for segment in segments:
-            if segment == '..':
-                resource = resource.parent(codebase)
-            else:
-                ress = [r for r in resource.children if r.name == segment]
-                if not len(ress) == 1:
-                    return
-                resource = ress[0]
-
-            if not resource:
-                return
-        return resource
-
-    @classmethod
-=======
 
     @classmethod
     def parse(cls, location):
@@ -455,7 +378,6 @@
             return resource
 
     @classmethod
->>>>>>> 19d77e99
     def assign_package_to_resources(cls, package, resource, codebase):
         package_uid = package.package_uid
         resource.for_packages.append(package_uid)
@@ -484,12 +406,8 @@
             if not ref:
                 continue
 
-<<<<<<< HEAD
-            # path is found and processed: remove it, so we can check if we found all of them
-=======
             # path is found and processed: remove it, so we can check if we
             # found all of them
->>>>>>> 19d77e99
             del refs_by_path[res.path]
             res.for_packages.append(package_uid)
             res.save(codebase)
