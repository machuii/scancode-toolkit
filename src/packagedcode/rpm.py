--- conflicted
+++ resolved
@@ -17,7 +17,6 @@
 
 from packagedcode import models
 from packagedcode import nevra
-from packagedcode import rpm_installed
 from packagedcode.pyrpm import RPM
 from packagedcode.rpm_installed import collect_installed_rpmdb_xmlish_from_rpmdb_loc
 from packagedcode.rpm_installed import parse_rpm_xmlish
@@ -126,11 +125,6 @@
 
     @classmethod
     def parse(cls, location):
-<<<<<<< HEAD
-        # dump and parse the rpmdb to XMLish
-        xmlish_loc = rpm_installed.collect_installed_rpmdb_xmlish_from_rpmdb_loc(location)
-        package_data = rpm_installed.parse_rpm_xmlish(
-=======
         # we receive the location of the Package database file and we need to
         # scan the parent which is the directory that contains the rpmdb
         loc_path = Path(location)
@@ -139,7 +133,6 @@
         # dump and parse the rpmdb to XMLish
         xmlish_loc = collect_installed_rpmdb_xmlish_from_rpmdb_loc(rpmdb_loc=rpmdb_loc)
         package_data = parse_rpm_xmlish(
->>>>>>> 19d77e99
             location=xmlish_loc,
             datasource_id=cls.datasource_id,
             package_type=cls.default_package_type,
@@ -156,85 +149,17 @@
     def assemble(cls, package_data, resource, codebase):
         # get the root resource of the rootfs
         # take the 1st pattern as a reference
-<<<<<<< HEAD
-        base_path_patterns = cls.path_patterns[0]
-        levels_up = len(base_path_patterns.split('/'))
-=======
         # for instance: '*usr/lib/sysimage/rpm/Packages.db'
         base_path_patterns = cls.path_patterns[0]
 
         # how many levels up are there to the root of the rootfs?
         levels_up = len(base_path_patterns.split('/'))
 
->>>>>>> 19d77e99
         root_resource = get_ancestor(
             levels_up=levels_up,
             resource=resource,
             codebase=codebase,
         )
-<<<<<<< HEAD
-
-        package = models.Package.from_package_data(
-            package_data=package_data,
-            datafile_path=resource.path,
-        )
-        package_uid = package.package_uid
-
-        # get etc/os-release for namespace
-        namespace = None
-        os_release_paths = ('etc/os-release', 'usr/lib/os-release',)
-        for res in root_resource.walk(codebase):
-            if res.path.endswith(os_release_paths):
-                # there can be only one distro
-                distro = res.package_data and res.package_data[0]
-                if distro:
-                    namespace = distro.namespace
-                    break
-
-        package.namespace = namespace
-
-        # detect license
-        _declared, detected = detect_declared_license(package.declared_license)
-        package.license_expression = detected
-
-        # yield deps
-        dependent_packages = package_data.dependencies
-        if dependent_packages:
-            for dep in models.Dependency.from_dependent_packages(
-                dependent_packages=dependent_packages,
-                datafile_path=resource.path,
-                datasource_id=package_data.datasource_id,
-                package_uid=package_uid,
-            ):
-                if not dep.namespace:
-                    dep.namespace = namespace
-                yield dep
-
-        # tag files from refs
-        root_path = Path(root_resource.path)
-        # a file ref extends from the root of the filesystem
-        file_references_by_path = {
-            str(root_path / ref.path): ref
-            for ref in package.file_references
-        }
-
-        for res in root_resource.walk(codebase):
-            ref = file_references_by_path.get(res.path)
-            if not ref:
-                continue
-
-            # path is found and processed: remove it, so we can check if we
-            # found all of them
-            del file_references_by_path[res.path]
-            res.for_packages.append(package_uid)
-            res.save(codebase)
-
-            yield res
-
-        # if we have left over file references, add these to extra data
-        if file_references_by_path:
-            missing = sorted(file_references_by_path.values(), key=lambda r:r.path)
-=======
 
         package = models.Package.from_package_data(
             package_data=package_data,
@@ -293,7 +218,6 @@
         # if we have left over file references, add these to extra data
         if missing_file_references:
             missing = sorted(missing_file_references, key=lambda r: r.path)
->>>>>>> 19d77e99
             package.extra_data['missing_file_references'] = missing
 
         yield package
