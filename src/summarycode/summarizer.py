#
# Copyright (c) nexB Inc. and others. All rights reserved.
# ScanCode is a trademark of nexB Inc.
# SPDX-License-Identifier: Apache-2.0
# See http://www.apache.org/licenses/LICENSE-2.0 for the license text.
# See https://github.com/nexB/scancode-toolkit for support or download.
# See https://aboutcode.org for more information about nexB OSS projects.
#

from collections import Counter

import attr

from plugincode.post_scan import PostScanPlugin
from plugincode.post_scan import post_scan_impl
from commoncode.cliutils import PluggableCommandLineOption
from commoncode.cliutils import POST_SCAN_GROUP
from summarycode.utils import sorted_counter
from summarycode.utils import get_resource_summary
from summarycode.utils import set_resource_summary

# Tracing flags
TRACE = False
TRACE_LIGHT = False


def logger_debug(*args):
    pass


if TRACE or TRACE_LIGHT:
    import logging
    import sys

    logger = logging.getLogger(__name__)
    logging.basicConfig(stream=sys.stdout)
    logger.setLevel(logging.DEBUG)

    def logger_debug(*args):
        return logger.debug(' '.join(isinstance(a, str) and a or repr(a) for a in args))

"""
top_level:
    - license_expressions:
        - count: 1
          value: gpl-2.0
    - holders:
        - count: 1
          value: RedHat Inc.

by_facet:
    facet: core
        - license_expressions:
            - count: 10
              value: gpl-2.0 or bsd-new
            - count: 2
              value: mit
        - programming_language:
            - count: 10
              value: java
        - holders:
            - count: 10
              value: RedHat Inc.
    facet: dev
        - license_expressions:
            - count: 23
              value: gpl-2.0
        - holders:
            - count: 20
              value: RedHat Inc.
            - count: 10
              value: none
        - programming_languages:
            - count: 34
              value: java
all:
    - license_expressions:
        - count: 10
          value: gpl-2.0 or bsd-new
    - programming_language:
        - count: 10
          value: java
    - holders:
        - count: 10
          value: RedHat Inc.
"""


@post_scan_impl
class ScanSummary(PostScanPlugin):
    """
    Summarize a scan at the codebase level.
    """
    sort_order = 10

    codebase_attributes = dict(summary=attr.ib(default=attr.Factory(dict)))

    options = [
        PluggableCommandLineOption(('--summary',),
            is_flag=True, default=False,
            help='Summarize license, copyright and other scans at the codebase level.',
            help_group=POST_SCAN_GROUP)
    ]

    def is_enabled(self, summary, **kwargs):
        return summary

    def process_codebase(self, codebase, summary, **kwargs):
        if TRACE_LIGHT: logger_debug('ScanSummary:process_codebase')
        summarize_codebase(codebase, keep_details=False, **kwargs)


@post_scan_impl
class ScanSummaryWithDetails(PostScanPlugin):
    """
    Summarize a scan at the codebase level and keep file and directory details.
    """
    # mapping of summary data at the codebase level for the whole codebase
    codebase_attributes = dict(summary=attr.ib(default=attr.Factory(dict)))
    # store summaries at the file and directory level in this attribute when
    # keep details is True
    resource_attributes = dict(summary=attr.ib(default=attr.Factory(dict)))
    sort_order = 100

    options = [
        PluggableCommandLineOption(('--summary-with-details',),
            is_flag=True, default=False,
            help='Summarize license, copyright and other scans at the codebase level, '
                 'keeping intermediate details at the file and directory level.',
            help_group=POST_SCAN_GROUP)
    ]

    def is_enabled(self, summary_with_details, **kwargs):
        return summary_with_details

    def process_codebase(self, codebase, summary_with_details, **kwargs):
        summarize_codebase(codebase, keep_details=True, **kwargs)


def summarize_codebase(codebase, keep_details, **kwargs):
    """
    Summarize a scan at the codebase level for available scans.

    If `keep_details` is True, also keep file and directory details in the
    `summary` file attribute for every file and directory.
    """
    from summarycode.copyright_summary import author_summarizer
    from summarycode.copyright_summary import copyright_summarizer
    from summarycode.copyright_summary import holder_summarizer

    attrib_summarizers = [
        ('license_expressions', license_summarizer),
        ('copyrights', copyright_summarizer),
        ('holders', holder_summarizer),
        ('authors', author_summarizer),
        ('programming_language', language_summarizer),
        ('package_manifests', package_summarizer),
    ]

    # find which attributes are available for summarization by checking the root
    # resource
    root = codebase.root
    summarizers = [s for a, s in attrib_summarizers if hasattr(root, a)]
    if TRACE: logger_debug('summarize_codebase with summarizers:', summarizers)

    # collect and set resource-level summaries
    for resource in codebase.walk(topdown=False):
        children = resource.children(codebase)

        for summarizer in summarizers:
            _summary_data = summarizer(resource, children, keep_details=keep_details)
            if TRACE: logger_debug('summary for:', resource.path, 'after summarizer:', summarizer, 'is:', _summary_data)

        codebase.save_resource(resource)

    # set the summary from the root resource at the codebase level
    if keep_details:
        summary = root.summary
    else:
        summary = root.extra_data.get('summary', {})
    codebase.attributes.summary.update(summary)

    if TRACE: logger_debug('codebase summary:', summary)


def license_summarizer(resource, children, keep_details=False):
    """
    Populate a license_expressions list of mappings such as
        {value: "expression", count: "count of occurences"}
    sorted by decreasing count.
    """
    LIC_EXP = 'license_expressions'
    license_expressions = []

    # Collect current data
    lic_expressions = getattr(resource, LIC_EXP  , [])
    if not lic_expressions and resource.is_file:
        # also count files with no detection
        license_expressions.append(None)
    else:
        license_expressions.extend(lic_expressions)

    # Collect direct children expression summary
    for child in children:
        child_summaries = get_resource_summary(child, key=LIC_EXP, as_attribute=keep_details) or []
        for child_summary in child_summaries:
            # TODO: review this: this feels rather weird
            values = [child_summary['value']] * child_summary['count']
            license_expressions.extend(values)

    # summarize proper
    licenses_counter = summarize_licenses(license_expressions)
    summarized = sorted_counter(licenses_counter)
    set_resource_summary(resource, key=LIC_EXP, value=summarized, as_attribute=keep_details)
    return summarized


def summarize_licenses(license_expressions):
    """
    Given a list of license expressions, return a mapping of {expression: count
    of occurences}
    """
    # TODO: we could normalize and/or sort each license_expression before
    # summarization and consider other equivalence or containment checks
    return Counter(license_expressions)


def language_summarizer(resource, children, keep_details=False):
    """
    Populate a programming_language summary list of mappings such as
        {value: "programming_language", count: "count of occurences"}
    sorted by decreasing count.
    """
    PROG_LANG = 'programming_language'
    languages = []
    prog_lang = getattr(resource, PROG_LANG , [])
    if not prog_lang:
        if resource.is_file:
            # also count files with no detection
            languages.append(None)
    else:
        languages.append(prog_lang)

    # Collect direct children expression summaries
    for child in children:
        child_summaries = get_resource_summary(child, key=PROG_LANG, as_attribute=keep_details) or []
        for child_summary in child_summaries:
            values = [child_summary['value']] * child_summary['count']
            languages.extend(values)

    # summarize proper
    languages_counter = summarize_languages(languages)
    summarized = sorted_counter(languages_counter)
    set_resource_summary(resource, key=PROG_LANG, value=summarized, as_attribute=keep_details)
    return summarized


def summarize_languages(languages):
    """
    Given a list of languages, return a mapping of {language: count
    of occurences}
    """
    # TODO: consider aggregating related langauges (C/C++, etc)
    return Counter(languages)


def summarize_values(values, attribute):
    """
    Given a list of `values` for a given `attribute`, return a mapping of
    {value: count of occurences} using a summarization specific to the attribute.
    """
    from summarycode.copyright_summary import summarize_holders
    from summarycode.copyright_summary import summarize_copyrights

    value_summarizers_by_attr = dict(
        license_expressions=summarize_licenses,
        copyrights=summarize_copyrights,
        holders=summarize_holders,
        authors=summarize_holders,
        programming_language=summarize_languages,
        packages=summarize_packages,
    )
    return value_summarizers_by_attr[attribute](values)


@post_scan_impl
class ScanKeyFilesSummary(PostScanPlugin):
    """
    Summarize a scan at the codebase level for only key files.
    """
    sort_order = 150

    # mapping of summary data at the codebase level for key files
    codebase_attributes = dict(summary_of_key_files=attr.ib(default=attr.Factory(dict)))

    options = [
        PluggableCommandLineOption(('--summary-key-files',),
            is_flag=True, default=False,
            help='Summarize license, copyright and other scans for key, '
                 'top-level files. Key files are top-level codebase files such '
                 'as COPYING, README and package manifests as reported by the '
                 '--classify option "is_legal", "is_readme", "is_manifest" '
                 'and "is_top_level" flags.',
            help_group=POST_SCAN_GROUP,
            required_options=['classify', 'summary']
        )
    ]

    def is_enabled(self, summary_key_files, **kwargs):
        return summary_key_files

    def process_codebase(self, codebase, summary_key_files, **kwargs):
        summarize_codebase_key_files(codebase, **kwargs)


def summarize_codebase_key_files(codebase, **kwargs):
    """
    Summarize codebase key files.
    """
    summarizable_attributes = codebase.attributes.summary.keys()
    if TRACE: logger_debug('summarizable_attributes:', summarizable_attributes)

    # TODO: we cannot summarize packages with "key files for now
    really_summarizable_attributes = set([
        'license_expressions',
        'copyrights',
        'holders',
        'authors',
        'programming_language',
        # 'packages',
    ])
    summarizable_attributes = [k for k in summarizable_attributes
        if k in really_summarizable_attributes]

    # create one counter for each summarized attribute
    summarizable_values_by_key = dict([(key, []) for key in summarizable_attributes])

    # filter to get only key files
    key_files = (res for res in codebase.walk(topdown=True)
                 if (res.is_file and res.is_top_level
                     and (res.is_readme or res.is_legal or res.is_manifest)))

    for resource in key_files:
        for key, values in summarizable_values_by_key.items():
            # note we assume things are stored as extra-data, not as direct
            # Resource attributes
            res_summaries = get_resource_summary(resource, key=key, as_attribute=False) or []
            for summary in res_summaries:
                # each summary is a mapping with value/count: we transform back to values
                values.extend([summary['value']] * summary['count'])

    summary_counters = []
    for key, values in summarizable_values_by_key.items():
        summarized = summarize_values(values, key)
        summary_counters.append((key, summarized))

    sorted_summaries = dict(
        [(key, sorted_counter(counter)) for key, counter in summary_counters])

    codebase.attributes.summary_of_key_files = sorted_summaries

    if TRACE: logger_debug('codebase summary_of_key_files:', sorted_summaries)


@post_scan_impl
class ScanByFacetSummary(PostScanPlugin):
    """
    Summarize a scan at the codebase level groupping by facets.
    """
    sort_order = 200
    codebase_attributes = dict(summary_by_facet=attr.ib(default=attr.Factory(list)))

    options = [
        PluggableCommandLineOption(('--summary-by-facet',),
            is_flag=True, default=False,
            help='Summarize license, copyright and other scans and group the '
                 'results by facet.',
            help_group=POST_SCAN_GROUP,
            required_options=['facet', 'summary']
        )
    ]

    def is_enabled(self, summary_by_facet, **kwargs):
        return summary_by_facet

    def process_codebase(self, codebase, summary_by_facet, **kwargs):
        if TRACE_LIGHT: logger_debug('ScanByFacetSummary:process_codebase')
        summarize_codebase_by_facet(codebase, **kwargs)


def summarize_codebase_by_facet(codebase, **kwargs):
    """
    Summarize codebase by facte.
    """
    from summarycode import facet as facet_module

    summarizable_attributes = codebase.attributes.summary.keys()
    if TRACE:
        logger_debug('summarize_codebase_by_facet for attributes:', summarizable_attributes)

    # create one group of by-facet values lists for each summarized attribute
    summarizable_values_by_key_by_facet = dict([
        (facet, dict([(key, []) for key in summarizable_attributes]))
        for facet in facet_module.FACETS
    ])

    for resource in codebase.walk(topdown=True):
        if not resource.is_file:
            continue

        for facet in resource.facets:
            # note: this will fail loudly if the facet is not a known one
            values_by_attribute = summarizable_values_by_key_by_facet[facet]
            for key, values in values_by_attribute.items():
                # note we assume things are stored as extra-data, not as direct
                # Resource attributes
                res_summaries = get_resource_summary(resource, key=key, as_attribute=False) or []
                for summary in res_summaries:
                    # each summary is a mapping with value/count: we transform back to discrete values
                    values.extend([summary['value']] * summary['count'])

    final_summaries = []
    for facet, summarizable_values_by_key in summarizable_values_by_key_by_facet.items():
        summary_counters = (
            (key, summarize_values(values, key))
            for key, values in summarizable_values_by_key.items()
        )

        sorted_summaries = dict(
            [(key, sorted_counter(counter)) for key, counter in summary_counters])

        facet_summary = dict(facet=facet)
        facet_summary['summary'] = sorted_summaries
        final_summaries.append(facet_summary)

    codebase.attributes.summary_by_facet.extend(final_summaries)

    if TRACE: logger_debug('codebase summary_by_facet:', final_summaries)


def add_files(package_manifests, resource):
    """
    Update in-place every package mapping in the `package_manifests` list
    by updating or creatig the the "files" attribute from the `resource`.
    Yield back the package_manifests.
    """
    for package_manifest in package_manifests:
        files = package_manifest['files'] = package_manifest.get('files') or []
        fil = resource.to_dict(skinny=True)
        if fil not in files:
            files.append(fil)
        yield package_manifest


def package_summarizer(resource, children, keep_details=False):
    """
    Populate a package_manifests summary list of package_manifests mappings.

    Note: `keep_details` is never used, as we are not keeping details of
    package_manifests as this has no value.
    """
    package_manifests = []

    # Collect current data
    current_package_manifests = getattr(resource, 'package_manifests') or []

    if TRACE_LIGHT and current_package_manifests:
        from packagedcode.models import Package
        packs = [Package.create(**p) for p in current_package_manifests]
        logger_debug('package_summarizer: for:', resource,
                     'current_package_manifests are:', packs)

    current_package_manifests = add_files(current_package_manifests, resource)
    package_manifests.extend(current_package_manifests)

    if TRACE_LIGHT and package_manifests:
        logger_debug()
        from packagedcode.models import Package  # NOQA
        packs = [Package.create(**p) for p in package_manifests]
        logger_debug('package_summarizer: for:', resource,
                     'package_manifests are:', packs)

<<<<<<< HEAD
    # Collect direct children package_manifests summary
    for child in children:
        child_summaries = get_resource_summary(child, key='package_manifests', as_attribute=False) or []
        package_manifests.extend(child_summaries)

    # summarize proper
    set_resource_summary(resource, key='package_manifests', value=package_manifests, as_attribute=False)
    return package_manifests
=======
    package_urls = []
    for package in packages:
        purl = package.get('purl')
        if purl:
            package_urls.append(purl)

    # summarize proper
    packages_counter = summarize_packages(package_urls)
    summarized = sorted_counter(packages_counter)
    set_resource_summary(
        resource=resource,
        key='packages',
        value=summarized,
        as_attribute=keep_details,
    )

    return summarized


def summarize_packages(package_urls):
    """
    Given a list of package urls, return a mapping of {expression: count
    of occurences}
    """
    return Counter(package_urls)
>>>>>>> a0d4d814
<|MERGE_RESOLUTION|>--- conflicted
+++ resolved
@@ -278,7 +278,7 @@
         holders=summarize_holders,
         authors=summarize_holders,
         programming_language=summarize_languages,
-        packages=summarize_packages,
+        package_manifests=summarize_package_manifests,
     )
     return value_summarizers_by_attr[attribute](values)
 
@@ -480,28 +480,18 @@
         logger_debug('package_summarizer: for:', resource,
                      'package_manifests are:', packs)
 
-<<<<<<< HEAD
-    # Collect direct children package_manifests summary
-    for child in children:
-        child_summaries = get_resource_summary(child, key='package_manifests', as_attribute=False) or []
-        package_manifests.extend(child_summaries)
-
-    # summarize proper
-    set_resource_summary(resource, key='package_manifests', value=package_manifests, as_attribute=False)
-    return package_manifests
-=======
     package_urls = []
-    for package in packages:
-        purl = package.get('purl')
+    for package_manifest in package_manifests:
+        purl = package_manifest.get('purl')
         if purl:
             package_urls.append(purl)
 
     # summarize proper
-    packages_counter = summarize_packages(package_urls)
+    packages_counter = summarize_package_manifests(package_urls)
     summarized = sorted_counter(packages_counter)
     set_resource_summary(
         resource=resource,
-        key='packages',
+        key='package_manifests',
         value=summarized,
         as_attribute=keep_details,
     )
@@ -509,10 +499,9 @@
     return summarized
 
 
-def summarize_packages(package_urls):
+def summarize_package_manifests(package_urls):
     """
     Given a list of package urls, return a mapping of {expression: count
     of occurences}
     """
-    return Counter(package_urls)
->>>>>>> a0d4d814
+    return Counter(package_urls)