--- conflicted
+++ resolved
@@ -77,14 +77,14 @@
 # on hand fall back to this version
 __version__ = '21.8.4'
 
-<<<<<<< HEAD
-=======
 # See https://github.com/nexB/scancode-toolkit/issues/2653 for more information
 # on the data format version
 __output_format_version__ = '1.0.0'
 
+# 
+spdx_license_list_version = '3.14'
 
->>>>>>> d8d272ab
+
 try:
     from pkg_resources import get_distribution, DistributionNotFound
     try:
@@ -97,9 +97,6 @@
 system_temp_dir = tempfile.gettempdir()
 scancode_src_dir = dirname(__file__)
 scancode_root_dir = dirname(scancode_src_dir)
-
-# 
-spdx_license_list_version = '3.14'
 
 ################################################################################
 # USAGE MODE FLAGS
