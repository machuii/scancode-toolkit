--- conflicted
+++ resolved
@@ -30,15 +30,9 @@
 import jsonstreams
 from six import string_types
 
-<<<<<<< HEAD
-from commoncode import compat
-=======
-from commoncode.system import py2
-from commoncode.system import py3
 from formattedcode import FileOptionType
 from commoncode.cliutils import PluggableCommandLineOption
 from commoncode.cliutils import OUTPUT_GROUP
->>>>>>> b14ca7b2
 from plugincode.output import output_impl
 from plugincode.output import OutputPlugin
 
@@ -68,19 +62,12 @@
                                      and a or repr(a) for a in args))
 
 
-mode = 'w'
-space = u' '
-comma = u','
-colon = u':'
-eol = u'\n'
-
-
 @output_impl
 class JsonCompactOutput(OutputPlugin):
 
     options = [
         PluggableCommandLineOption(('--json', 'output_json',),
-            type=FileOptionType(mode=mode, lazy=True),
+            type=FileOptionType(mode='w', lazy=True),
             metavar='FILE',
             help='Write scan output as compact JSON to FILE.',
             help_group=OUTPUT_GROUP,
@@ -99,7 +86,7 @@
 
     options = [
         PluggableCommandLineOption(('--json-pp', 'output_json_pp',),
-            type=FileOptionType(mode=mode, lazy=True),
+            type=FileOptionType(mode='w', lazy=True),
             metavar='FILE',
             help='Write scan output as pretty-printed JSON to FILE.',
             help_group=OUTPUT_GROUP,
@@ -130,10 +117,10 @@
     # If `output_file` is a path string, open the file at path `output_file` and use it as `output_file`
     close_fd = False
     if isinstance(output_file, string_types):
-        output_file = open(output_file, mode)
+        output_file = open(output_file, 'w')
         close_fd = True
 
-    # Begin writing JSON to `output_file`
+    # Begin wri'w' JSON to `output_file`
     with jsonstreams.Stream(jsonstreams.Type.object, fd=output_file, close_fd=close_fd, **jsonstreams_kwargs) as s:
         # Write headers
         codebase.add_files_count_to_current_header()
@@ -147,10 +134,9 @@
 
         # Write files
         codebase_files = OutputPlugin.get_files(codebase, **kwargs)
-        if py3:
-            # OutputPlugin.get_files() returns a `map()`, which isn's JSON
-            # serializable in Python 3
-            codebase_files = list(codebase_files)
+        # OutputPlugin.get_files() returns a `map()`, which isn's JSON
+        # serializable in Python 3
+        codebase_files = list(codebase_files)
         s.write('files', codebase_files)
 
 
