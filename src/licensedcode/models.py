#
# Copyright (c) nexB Inc. and others. All rights reserved.
# ScanCode is a trademark of nexB Inc.
# SPDX-License-Identifier: Apache-2.0
# See http://www.apache.org/licenses/LICENSE-2.0 for the license text.
# See https://github.com/nexB/scancode-toolkit for support or download.
# See https://aboutcode.org for more information about nexB OSS projects.
#

import hashlib
import io
import os
import sys
import traceback
from collections import Counter
from collections import defaultdict
from itertools import chain
from operator import itemgetter
from os.path import abspath
from os.path import dirname
from os.path import exists
from os.path import join
from time import time
from pathlib import Path

import attr
import saneyaml
from license_expression import ExpressionError
from license_expression import Licensing

from commoncode.fileutils import file_base_name
from commoncode.fileutils import file_name
from commoncode.fileutils import resource_iter
from licensedcode import MIN_MATCH_HIGH_LENGTH
from licensedcode import MIN_MATCH_LENGTH
from licensedcode import SMALL_RULE
from licensedcode.frontmatter import SaneYAMLHandler
from licensedcode.frontmatter import FrontmatterPost
from licensedcode.frontmatter import dumps_frontmatter
from licensedcode.frontmatter import load_frontmatter
from licensedcode.frontmatter import get_rule_text
from licensedcode.languages import LANG_INFO as known_languages
from licensedcode.spans import Span
from licensedcode.tokenize import index_tokenizer
from licensedcode.tokenize import index_tokenizer_with_stopwords
from licensedcode.tokenize import key_phrase_tokenizer
from licensedcode.tokenize import KEY_PHRASE_OPEN
from licensedcode.tokenize import KEY_PHRASE_CLOSE

"""
Reference License and license Rule structures persisted as a combo of a YAML
data file and one or more text files containing license or notice texts.
"""

# Tracing flags
TRACE = False or os.environ.get('SCANCODE_DEBUG_LICENSE_MODELS', False)

# Set to True to print more detailed representations of objects when tracing
TRACE_REPR = False


def logger_debug(*args):
    pass


if TRACE:

    use_print = True

    if use_print:
        printer = print
    else:
        import logging

        logger = logging.getLogger(__name__)
        # logging.basicConfig(level=logging.DEBUG, stream=sys.stdout)
        logging.basicConfig(stream=sys.stdout)
        logger.setLevel(logging.DEBUG)
        printer = logger.debug

    def logger_debug(*args):
        return printer(' '.join(isinstance(a, str) and a or repr(a) for a in args))

# these are globals but always side-by-side with the code so do no not move them around
data_dir = join(abspath(dirname(__file__)), 'data')
licenses_data_dir = join(data_dir, 'licenses')
rules_data_dir = join(data_dir, 'rules')

FOSS_CATEGORIES = set([
    'Copyleft',
    'Copyleft Limited',
    'Patent License',
    'Permissive',
    'Public Domain',
])

OTHER_CATEGORIES = set([
    'Commercial',
    'Proprietary Free',
    'Free Restricted',
    'Source-available',
    'Unstated License',
])

CATEGORIES = FOSS_CATEGORIES | OTHER_CATEGORIES


@attr.s(slots=True)
class License:
    """
    A license consists of these files, where <key> is the license key:
        - <key>.yml : the license data in YAML
        - <key>.LICENSE: the license text

    A License object is identified by a unique `key` and its data stored in the
    `src_dir` directory. Key is a lower-case unique ascii string.
    """

    key = attr.ib(
        repr=True,
        metadata=dict(
            help='Mandatory unique key: this is a lower case string with only '
            'ASCII characters, digits, underscore or dots.')
    )

    is_deprecated = attr.ib(
        default=False,
        repr=False,
        metadata=dict(
            help='Flag set to True if this is a deprecated license. '
            'The policy is to never delete a license key once attributed. '
            'Instead it can be marked as deprecated and will be ignored for '
            'detection. When marking a license as deprecated, add notes '
            'explaining why this is deprecated. And all license rules must be '
            'updated accordingly to point to a new license expression.')
    )

    language = attr.ib(
        default='en',
        repr=False,
        metadata=dict(
            help='Two-letter ISO 639-1 language code if this license text is '
            'not in English. See https://en.wikipedia.org/wiki/ISO_639-1 . '
            'NOTE: each translation of a license text MUST have a different '
            'license key. By convention, we append the language code to the '
            'license key')
        )

    short_name = attr.ib(
        default=None,
        repr=False,
        metadata=dict(
            help='Commonly used license short name, often abbreviated.')
    )

    name = attr.ib(
        default=None,
        repr=False,
        metadata=dict(
            help='License full name')
    )

    category = attr.ib(
        default=None,
        repr=False,
        metadata=dict(
            help='Category for this license. Use "Unstated License" if unknown. '
            'One of: ' + ', '.join(sorted(CATEGORIES)))
    )

    owner = attr.ib(
        default=None,
        repr=False,
        metadata=dict(
            help='Required owner or author for this license. '
            'Use "Unspecified" if unknown.')
    )

    homepage_url = attr.ib(
        default=None,
        repr=False,
        metadata=dict(
            help='Homepage URL for this license')
    )

    notes = attr.ib(
        default=None,
        repr=False,
        metadata=dict(
            help='Free text notes.')
    )

    is_builtin = attr.ib(
        default=True,
        repr=False,
        metadata=dict(
            help='Flag set to True if this is a builtin standard license.')
    )

    # TODO: add the license key(s) this exception applies to
    is_exception = attr.ib(
        default=False,
        repr=False,
        metadata=dict(
            help='Flag set to True if this is a license exception')
    )

    is_unknown = attr.ib(
        default=False,
        repr=False,
        metadata=dict(
            help='Flag set to True if this license is for some unknown licensing')
    )

    is_generic = attr.ib(
        default=False,
        repr=False,
        metadata=dict(
            help='Flag set to True if this license if for a generic, unnamed license')
    )

    spdx_license_key = attr.ib(
        default=None,
        repr=False,
        metadata=dict(
            help='SPDX short form license identifier. '
            'Use a LicenseRef-scancode-<license key> for licenses not listed in '
            'the SPDX licenses list')
    )

    other_spdx_license_keys = attr.ib(
        default=attr.Factory(list),
        repr=False,
        metadata=dict(
            help='List of other SPDX keys, such as the id of a deprecated '
            'license or alternative LicenseRef identifiers')
    )
    osi_license_key = attr.ib(
        default=None,
        repr=False,
        metadata=dict(
            help='OSI License key if available')
    )

    text_urls = attr.ib(
        default=attr.Factory(list),
        repr=False,
        metadata=dict(
            help='Text URL for this license')
    )

    osi_url = attr.ib(
        default=None,
        repr=False,
        metadata=dict(
            help='OpenSource.org URL for this license')
    )

    faq_url = attr.ib(
        default=None,
        repr=False,
        metadata=dict(
            help='Frequently Asked Questions page URL for this license')
    )

    other_urls = attr.ib(
        default=attr.Factory(list),
        repr=False,
        metadata=dict(
            help='A list of other interesting URLs for this license')
    )

    key_aliases = attr.ib(
        default=attr.Factory(list),
        repr=False,
        metadata=dict(
            help='List of alternative license keys for this license')
    )

    minimum_coverage = attr.ib(
        default=0,
        repr=False,
        metadata=dict(
            help='Can this license text be matched only with a minimum coverage e.g., '
            'when a minimum proportion of tokens have been matched? This is as a '
            'float between 0 and 100 where 100 means that all tokens must be '
            'matched and a smaller value means a smaller proportion of matched '
            'tokens is acceptable. This is mormally computed at indexing time based on '
            'the length of a license. Providing a stored value in the license data '
            'file overrides this default computed value. For example, a short '
            'license notice such as "MIT license" must be matched with all its words, '
            'e.g., a 100 minimum_coverage. Otherwise matching only "mit" or '
            '"license" is not a strong enough licensing clue.')
    )

    standard_notice = attr.ib(
        default=None,
        repr=False,
        metadata=dict(
            help='Standard notice text for this license.')
    )

    ###########################################################################
    # lists of clues that can be ignored when detected in this license as they
    # are part of the license or rule text itself

    ignorable_copyrights = attr.ib(
        default=attr.Factory(list),
        repr=False,
        metadata=dict(
            help='List of copyrights that can be ignored when detected in this '
            'text as they are part of the license or rule text proper and can'
            'optionally be excluded from the copyrights detection')
    )

    ignorable_holders = attr.ib(
        default=attr.Factory(list),
        repr=False,
        metadata=dict(
            help='List of holders that can be ignored when detected in this '
            'text as they are part of the license or rule text proper and can'
            'optionally be excluded from the holders detection')
    )

    ignorable_authors = attr.ib(
        default=attr.Factory(list),
        repr=False,
        metadata=dict(
            help='List of authors that can be ignored when detected in this '
            'text as they are part of the license or rule text proper and can'
            'optionally be excluded from the authors detection')
    )

    ignorable_urls = attr.ib(
        default=attr.Factory(list),
        repr=False,
        metadata=dict(
            help='List of holders that can be ignored when detected in this '
            'text as they are part of the license or rule text proper and can'
            'optionally be excluded from the holders detection')
    )

    ignorable_emails = attr.ib(
        default=attr.Factory(list),
        repr=False,
        metadata=dict(
            help='List of emails that can be ignored when detected in this '
            'text as they are part of the license or rule text proper and can'
            'optionally be excluded from the emails detection')
    )

    text = attr.ib(
        default=None,
        repr=False,
        metadata=dict(
            help='License text.')
    )

    @classmethod
<<<<<<< HEAD
    def from_dir(cls, key, licenses_data_dir=licenses_data_dir, check_consistency=True):
=======
    def from_dir(cls, key, licenses_data_dir=licenses_data_dir, is_builtin=True):
>>>>>>> c108206f
        """
        Return a new License object for a license ``key`` and load its attribute
        from a data file stored in ``licenses_data_dir``.
        """
<<<<<<< HEAD
        lic = cls(key=key)
        license_file = lic.license_file(licenses_data_dir=licenses_data_dir)
        lic.load(license_file=license_file, check_consistency=check_consistency)
=======
        lic = cls(key=key, is_builtin=is_builtin)
        data_file = lic.data_file(licenses_data_dir=licenses_data_dir)
        if exists(data_file):
            text_file = lic.text_file(licenses_data_dir=licenses_data_dir)
            text_file = exists(text_file) and text_file or None
            lic.load(data_file=data_file, text_file=text_file)
>>>>>>> c108206f
        return lic

    def license_file(self, licenses_data_dir=licenses_data_dir):
        return join(licenses_data_dir, f'{self.key}.LICENSE')

    def update(self, mapping):
        for k, v in mapping.items():
            setattr(self, k, v)

    def __copy__(self):
        oldl = self.to_dict()
        newl = License(key=self.key)
        newl.update(oldl)
        return newl

    def to_dict(self, include_ignorables=True, include_text=False):
        """
        Return an ordered mapping of license data (excluding text, unless
        ``include_text`` is True). Fields with empty values are not included.
        Optionally include the "ignorable*" attributes if ``include_ignorables``
        is True.
        """

        # do not dump false, empties and paths
        def dict_fields(attr, value):
            if not value:
                return False

            if isinstance(value, str) and not value.strip():
                return False

            # default to English which is implied
            if attr.name == 'language' and value == 'en':
                return False

            if attr.name == 'minimum_coverage' and value == 100:
                return False

            if not include_ignorables and  attr.name.startswith('ignorable_'):
                return False

            if not include_text and  attr.name == 'text':
                return False

            return True

        data = attr.asdict(self, filter=dict_fields, dict_factory=dict)
        cv = data.get('minimum_coverage', 0)
        if cv:
            data['minimum_coverage'] = as_int(cv)

        if include_text:
            data['text'] = self.text or ''
        return data

    def dump(self, licenses_data_dir):
        """
        Dump a representation of this license as a .LICENSE file with:
         - the license data as YAML frontmatter
         - the license text
        """

        def write(location, byte_string):
            # we write as binary because rules and licenses texts and data are
            # UTF-8-encoded bytes
            with io.open(location, 'wb') as of:
                of.write(byte_string)

        metadata = self.to_dict()
        content = self.text.encode('utf-8')
        rule_post = FrontmatterPost(content=content, handler=SaneYAMLHandler(), **metadata)
        output_string = dumps_frontmatter(post=rule_post)

        license_file = self.license_file(licenses_data_dir=licenses_data_dir)
        write(license_file, output_string.encode('utf-8'))

    def load(self, license_file, check_consistency=True):
        """
        Populate license data from a .LICENSE file stored as a YAML frontmatter.
        Does not load text files yet.
        Unknown fields are ignored and not bound to the License object.
        """
        try:
            post = load_frontmatter(license_file)
            data = post.metadata
            if check_consistency:
                if not data:
                    raise InvalidLicense(
                        f'Cannot load License with empty YAML frontmatter: '
                        f'{self}: file://{license_file}'
                    )

            if not post.content:
                if check_consistency:
                    if not any(
                        attribute in data
                        for attribute in ('is_deprecated', 'is_generic', 'is_unknown')
                    ):
                        raise InvalidLicense(
                            f'Cannot load License with empty text: '
                            f'only deprecated, generic or unknown licenses can exist without text '
                            f'{self}: file://{license_file}'
                        )

                self.text = ''
            else:
                self.text = post.content.lstrip()

            for k, v in data.items():
                if k == 'minimum_coverage':
                    v = as_int(v)

                if k == 'key':
                    assert self.key == v, (
                        'The license "key" attribute in the YAML frontmatter MUST ' +
                        'be the same as the base name of this .LICENSE ' +
                        'license file. ' +
                        f'Yet file name = {self.key} and license key = {v}'
                    )

                setattr(self, k, v)

        except Exception as e:
            # this is a rare case: fail loudly
            print()
            print('#############################')
            print('INVALID LICENSE YAML FILE:', f'file://{self.license_file}')
            print('#############################')
            print(traceback.format_exc())
            print('#############################')
            raise e
        return self

    def spdx_keys(self):
        """
        Yield SPDX keys for this license.
        """
        if self.spdx_license_key:
            yield self.spdx_license_key
        for key in self.other_spdx_license_keys:
            yield key

    @staticmethod
    def validate(licenses, verbose=False, no_dupe_urls=False):
        """
        Check that the ``licenses`` a mapping of {key: License} are valid.
        Return dictionaries of infos, errors and warnings mapping a license key
        to validation issue messages. Print messages if ``verbose`` is True.

        NOTE: we DO NOT run this validation as part of loading or constructing
        License objects. Instead this is invoked ONLY as part of the test suite.
        """
        infos = defaultdict(list)
        warnings = defaultdict(list)
        errors = defaultdict(list)

        # used for global dedupe of texts
        by_spdx_key_lowered = defaultdict(list)
        by_text = defaultdict(list)
        by_short_name_lowered = defaultdict(list)
        by_name_lowered = defaultdict(list)

        for key, lic in licenses.items():
            warn = warnings[key].append
            info = infos[key].append
            error = errors[key].append
            if lic.name:
                by_name_lowered[lic.name.lower()].append(lic)
            else:
                by_name_lowered[lic.name].append(lic)
            if lic.short_name:
                by_short_name_lowered[lic.short_name.lower()].append(lic)
            else:
                by_short_name_lowered[lic.short_name].append(lic)

            if lic.key != lic.key.lower():
                error('Incorrect license key case: must be all lowercase.')

            if len(lic.key) > 50:
                error('key must be 50 characters or less.')

            if '_'in lic.key:
                error('key cannot contain an underscore: this is not valid in SPDX.')

            if not lic.short_name:
                error('No short name')
            elif len(lic.short_name) > 50:
                error('short name must be 50 characters or less.')

            if not lic.name:
                error('No name')

            if not lic.category:
                error('No category: Use "Unstated License" if not known.')
            if lic.category and lic.category not in CATEGORIES:
                cats = '\n'.join(sorted(CATEGORIES))
                error(
                    f'Unknown license category: {lic.category}.\n' +
                    f'Use one of these valid categories:\n{cats}'
                )

            if not lic.owner:
                error('No owner: Use "Unspecified" if not known.')

            if lic.language not in known_languages:
                error(f'Unknown language: {lic.language}')

            if lic.is_unknown:
                if not 'unknown' in lic.key and lic.key != 'no-license':
                    error(
                        'is_unknown can be true only for licenses with '
                        '"unknown " in their key string.'
                    )

            if lic.is_generic and lic.is_unknown:
                error('is_generic and is_unknown flags are incompatible')

            # URLS dedupe and consistency
            if no_dupe_urls:
                if lic.text_urls and not all(lic.text_urls):
                    warn('Some empty text_urls values')

                if lic.other_urls and not all(lic.other_urls):
                    warn('Some empty other_urls values')

                # redundant URLs used multiple times
                if lic.homepage_url:
                    if lic.homepage_url in lic.text_urls:
                        warn('Homepage URL also in text_urls')
                    if lic.homepage_url in lic.other_urls:
                        warn('Homepage URL also in other_urls')
                    if lic.homepage_url == lic.faq_url:
                        warn('Homepage URL same as faq_url')
                    if lic.homepage_url == lic.osi_url:
                        warn('Homepage URL same as osi_url')

                if lic.osi_url or lic.faq_url:
                    if lic.osi_url == lic.faq_url:
                        warn('osi_url same as faq_url')

                all_licenses = lic.text_urls + lic.other_urls
                for url in lic.osi_url, lic.faq_url, lic.homepage_url:
                    if url:
                        all_licenses.append(url)

                if not len(all_licenses) == len(set(all_licenses)):
                    warn('Some duplicated URLs')

            # local text consistency
            text = lic.text

            license_itokens = tuple(index_tokenizer(text))
            if not license_itokens:
                info('No license text')
            else:
                # for global dedupe
                by_text[license_itokens].append(f'{key}: TEXT')

            # SPDX consistency
            if lic.spdx_license_key:
                if len(lic.spdx_license_key) > 50:
                    error('spdx_license_key must be 50 characters or less.')

                by_spdx_key_lowered[lic.spdx_license_key.lower()].append(key)
            else:
                # SPDX license key is now mandatory
                error('No SPDX license key')

            for oslk in lic.other_spdx_license_keys:
                by_spdx_key_lowered[oslk].append(key)

        # global SPDX consistency
        multiple_spdx_keys_used = {
            k: v for k, v in by_spdx_key_lowered.items()
            if len(v) > 1
        }

        if multiple_spdx_keys_used:
            for k, lkeys in multiple_spdx_keys_used.items():
                errors['GLOBAL'].append(
                    f'SPDX key: {k} used in multiple licenses: ' +
                    ', '.join(sorted(lkeys)))

        # global text dedupe
        multiple_texts = {k: v for k, v in by_text.items() if len(v) > 1}
        if multiple_texts:
            for k, msgs in multiple_texts.items():
                errors['GLOBAL'].append(
                    'Duplicate texts in multiple licenses: ' +
                    ', '.join(sorted(msgs))
                )

        # global short_name dedupe
        for short_name, licenses in by_short_name_lowered.items():
            if len(licenses) == 1:
                continue
            errors['GLOBAL'].append(
                f'Duplicate short name (ignoring case): {short_name} in licenses: ' +
                ', '.join(sorted(l.key for l in licenses))
            )

        # global name dedupe
        for name, licenses in by_name_lowered.items():
            if len(licenses) == 1:
                continue
            errors['GLOBAL'].append(
                f'Duplicate name (ignoring case): {name} in licenses: ' +
                ', '.join(sorted(l.key for l in licenses))
            )

        errors = {k: v for k, v in errors.items() if v}
        warnings = {k: v for k, v in warnings.items() if v}
        infos = {k: v for k, v in infos.items() if v}

        if verbose:
            print('Licenses validation errors:')
            for key, msgs in sorted(errors.items()):
                print(f'ERRORS for: {key}:', '\n'.join(msgs))

            print('Licenses validation warnings:')
            for key, msgs in sorted(warnings.items()):
                print(f'WARNINGS for: {key}:', '\n'.join(msgs))

            print('Licenses validation infos:')
            for key, msgs in sorted(infos.items()):
                print(f'INFOS for: {key}:', '\n'.join(msgs))

        return errors, warnings, infos


def ignore_editor_tmp_files(location):
    return location.endswith('.swp')


def load_licenses(
    licenses_data_dir=licenses_data_dir,
    with_deprecated=False,
<<<<<<< HEAD
    check_consistency=True,
=======
    check_dangling=True,
    is_builtin=True,
>>>>>>> c108206f
):
    """
    Return a mapping of {key: License} loaded from license data and text files
    found in ``licenses_data_dir``. Raise Exceptions if there are dangling or
    orphaned files.
    Optionally include deprecated license if ``with_deprecated`` is True.
    Optionally check for dangling orphaned files if ``check_dangling`` is True.
    """

    all_files = list(resource_iter(
        location=licenses_data_dir,
        ignored=ignore_editor_tmp_files,
        with_dirs=False,
        follow_symlinks=True,
    ))

    licenses = {}

    for license_file in all_files:
        if license_file.endswith('.LICENSE'):
            if TRACE:
                logger_debug('load_licenses: license_file:', license_file)

            key = file_base_name(license_file)

            try:
                lic = License.from_dir(
                    key=key,
                    licenses_data_dir=licenses_data_dir,
<<<<<<< HEAD
                    check_consistency=check_consistency
                )
            except Exception as e:
                msg = (
                    f'Failed to load license: {key} from: '
                    f'file://{licenses_data_dir}/{key}.LICENSE with error: {e}'
                )
                raise InvalidLicense(msg) from e
=======
                    is_builtin=is_builtin,
                )
            except Exception as e:
                raise Exception(
                    f'Failed to load license: {key} from: '
                    f'file://{licenses_data_dir}/{key}.yml with error: {e}'
                ) from e

            if check_dangling:
                used_files.add(data_file)

            text_file = lic.text_file(licenses_data_dir=licenses_data_dir)
            if check_dangling and exists(text_file):
                used_files.add(text_file)
>>>>>>> c108206f

            if not with_deprecated and lic.is_deprecated:
                continue

            licenses[key] = lic

    if not licenses:
        msg = (
            'No licenses were loaded. Check to see if the license data files '
            f'are available at "{licenses_data_dir}".'
        )
        raise InvalidLicense(msg)

    return licenses


def get_rules(
    licenses_db=None,
    licenses_data_dir=licenses_data_dir,
    rules_data_dir=rules_data_dir,
    validate=False,
    is_builtin=True,
):
    """
    Yield Rule objects loaded from a ``licenses_db`` and license files found in
    ``licenses_data_dir`` and rule files found in `rules_data_dir`. Raise an
    Exception if a rule is inconsistent or incorrect.
    """
    licenses_db = licenses_db or load_licenses(
        licenses_data_dir=licenses_data_dir,
    )

    rules = list(load_rules(
        rules_data_dir=rules_data_dir,
        is_builtin=is_builtin,
    ))

    if validate:
        validate_rules(rules=rules, licenses_by_key=licenses_db)

    licenses_as_rules = build_rules_from_licenses(licenses_db)
    return chain(licenses_as_rules, rules)


def get_license_dirs(additional_dirs):
    """
    Return a list of all subdirectories containing license files within the
    input list of additional directories. These directories do not have to be absolute paths.
    """
    return [f"{str(Path(path).absolute())}/licenses" for path in additional_dirs]


def get_rule_dirs(additional_dirs):
    """
    Return a list of all subdirectories containing rule files within the
    input list of additional directories. These directories do not have to be absolute paths.
    """
    return [f"{str(Path(path).absolute())}/rules" for path in additional_dirs]


def get_paths_to_installed_licenses_and_rules():
    """
    Return a list of paths to externally packaged licenses or rules that the user has
    installed. Gets a list of all of these licenses (installed as plugins) and
    then gets the plugins containing licenses by checking that their names start
    with a common prefix.
    """
    from importlib_metadata import entry_points
    from licensedcode.additional_license_location_provider import get_location
    installed_plugins = entry_points(group='scancode_additional_license_location_provider')
    paths = []
    for plugin in installed_plugins:
        # get path to directory of licenses and/or rules
        paths.append(get_location(plugin.name))
    return paths


def load_licenses_from_multiple_dirs(
    builtin_license_data_dir,
    additional_license_data_dirs,
    with_deprecated=False,
):
    """
    Return a mapping of {key: License} combining a list of
    ``additional_license_data_dirs`` containing additional licenses with the
    builtin ``builtin_license_data_dir`` licenses into the same mapping.
    """
    #raise Exception(builtin_license_data_dir)
    combined_licenses = load_licenses(
        licenses_data_dir=builtin_license_data_dir,
        with_deprecated=with_deprecated,
        is_builtin=True,
    )
    for license_dir in additional_license_data_dirs:
        additional_licenses = load_licenses(
            licenses_data_dir=license_dir,
            with_deprecated=with_deprecated,
            is_builtin=False,
        )

        # validate that additional licenses keys do not exist as builtin
        duplicate_keys = set(combined_licenses).intersection(set(additional_licenses))
        if duplicate_keys:
            dupes = ', '.join(sorted(duplicate_keys))
            message = f'Duplicate licenses found when loading additional licenses from: {license_dir}: {dupes}'
            raise ValueError(message)

        combined_licenses.update(additional_licenses)

    return combined_licenses


def get_rules_from_multiple_dirs(
    licenses_db,
    builtin_rule_data_dir,
    additional_rules_data_dirs,
):
    """
    Yield Rule(s) built from:
    - A ``license_db`` mapping of {key: License}
    - The ``builtin_rule_data_dir`` of builtin license rules
    - The list of ``additional_rules_data_dirs`` containing additional rules.
    """
    # first load all builtin
    combined_rules = list(get_rules(
        licenses_db=licenses_db,
        rules_data_dir=builtin_rule_data_dir,
    ))

    # load additional rules
    for rules_dir in additional_rules_data_dirs or []:
        combined_rules.extend(load_rules(
            rules_data_dir=rules_dir,
            is_builtin=False,
        ))

    validate_rules(rules=combined_rules, licenses_by_key=licenses_db)

    return combined_rules


class InvalidLicense(Exception):
    pass


def validate_additional_license_data(additional_directories, scancode_license_dir):
    """
    Raises an exception if there are any invalid licenses in the directories of
    additional licenses.
    """
    licenses = load_licenses_from_multiple_dirs(
        additional_license_data_dirs=additional_directories,
        builtin_license_data_dir=scancode_license_dir
    )
    errors, _, _ = License.validate(
        licenses,
        verbose=False,
    )
    if errors:
        message = ['Errors while validating licenses:']
        for key, msgs in errors.items():
            message.append('')
            message.append(f'License: {key}')
            for msg in msgs:
                message.append(f'  {msg!r}')
        raise InvalidLicense('\n'.join(message))


def _ignorable_clue_error(rule, rules_dir):
    """
    Return a pair of the result of validating a rule's ignorable clues and expected ignorable clues
    if there is an error. Otherwise, returns None.
    """
    result = get_ignorables(rule.text_file(rules_data_dir=rules_dir))
    expected = get_normalized_ignorables(rule)
    if result != expected:
        data_file = rule.data_file(rules_data_dir=rules_dir)
        text_file = rule.text_file(rules_data_dir=rules_dir)
        if not data_file:
            data_file = text_file.replace('.LICENSE', '.yml')

        result['files'] = [
            f'file://{data_file}',
            f'file://{text_file}',
        ]
        return result, expected


def validate_ignorable_clues(rule_directories, is_builtin):
    """
    Raises an exception if any ignorable clues declared in a Rule are improperly detected
    in the rule text file.
    """
    messages = ['Errors while validating ignorable rules:']
    error_present = False
    for rules_dir in rule_directories:
        r = list(load_rules(
            rules_data_dir=rules_dir,
            is_builtin=is_builtin,
        ))
        for rule in r:
            if _ignorable_clue_error(rule, rules_dir):
                error_present = True
                result, expected = _ignorable_clue_error(rule, rules_dir)
                messages.append('')
                messages.append(f'{rule!r}')
                messages.append('Result:')
                messages.append(result)
                messages.append('Expected:')
                messages.append(expected)
    if error_present:
        raise InvalidRule('\n'.join(messages))


class InvalidRule(Exception):
    pass


class InvalidLicense(Exception):
    pass


def _validate_all_rules(rules, licenses_by_key):
    """
    Return a mapping of {error message: [list of Rule]} from validating a list
    of ``rules`` Rule integrity and correctness using known licenses from a
    mapping of ``licenses_by_key`` {key: License}`.
    """
    licensing = Licensing(symbols=licenses_by_key.values())
    errors = defaultdict(list)

    for rule in rules:
        for err_msg in rule.validate(licensing):
            errors[err_msg].append(rule)
    return errors


def validate_rules(rules, licenses_by_key, with_text=False, rules_data_dir=rules_data_dir):
    """
    Return a mapping of {error message: [list of Rule]) from validating a list
    of ``rules`` Rule integrity and correctness using known licenses from a
    mapping of ``licenses_by_key`` {key: License}`.
    """
    errors = _validate_all_rules(rules=rules, licenses_by_key=licenses_by_key)
    if errors:
        message = ['Errors while validating rules:']
        for msg, rules in errors.items():
            message.append('')
            message.append(msg)
            for rule in rules:
                message.append(f'  {rule!r}')

                text_file = rule.text_file(rules_data_dir=rules_data_dir)
                if text_file and exists(text_file):
                    message.append(f'    file://{text_file}')

                data_file = rule.data_file(rules_data_dir=rules_data_dir)
                if data_file and exists(data_file):
                    message.append(f'    file://{data_file}')

                if with_text:
                    txt = rule.text[:100].strip()
                    message.append(f'       {txt}...')
        raise InvalidRule('\n'.join(message))


def build_rules_from_licenses(licenses_by_key):
    """
    Return an iterable of rules built from each license text from a
    ``licenses_by_key`` mapping of {key: License}.
    """
    for license_obj in licenses_by_key.values():
        rule = build_rule_from_license(license_obj=license_obj)
        if rule:
            yield rule


def build_rule_from_license(license_obj):
    """
    Return a Rule built from a ``license_obj`` License object, or None.
    """
    if license_obj.text:
        minimum_coverage = license_obj.minimum_coverage or 0
        rule = Rule(
            license_expression=license_obj.key,
            identifier=f'{license_obj.key}.LICENSE',
            text=get_rule_text(text=license_obj.text),
            # a license text is always 100% relevant
            has_stored_relevance=True,
            relevance=100,

            has_stored_minimum_coverage=bool(minimum_coverage),
            minimum_coverage=minimum_coverage,

            is_builtin=license_obj.is_builtin,
            is_from_license=True,
            is_license_text=True,

            ignorable_copyrights=license_obj.ignorable_copyrights,
            ignorable_holders=license_obj.ignorable_holders,
            ignorable_authors=license_obj.ignorable_authors,
            ignorable_urls=license_obj.ignorable_urls,
            ignorable_emails=license_obj.ignorable_emails,
        )
        rule.setup()
        return rule


def get_all_spdx_keys(licenses_db):
    """
    Return an iterable of SPDX license keys collected from a `licenses_db`
    mapping of {key: License} objects.
    """
    for lic in licenses_db.values():
        for spdx_key in lic.spdx_keys():
            yield spdx_key


def get_essential_spdx_tokens():
    """
    Yield essential SPDX tokens.
    """
    yield from ('spdx', 'license', 'licence', 'identifier', 'licenseref',)


def get_all_spdx_key_tokens(licenses_db):
    """
    Yield SPDX token strings collected from a ``licenses_db`` mapping of {key:
    License} objects.
    """
    for tok in get_essential_spdx_tokens():
        yield tok

    for spdx_key in get_all_spdx_keys(licenses_db):
        for token in index_tokenizer(spdx_key):
            yield token


def get_license_tokens():
    """
    Yield key license tokens.
    """
    yield 'license'
    yield 'licence'
    yield 'licensed'


def load_rules(rules_data_dir=rules_data_dir, with_checks=True, is_builtin=True):
    """
    Return an iterable of rules loaded from rule files in ``rules_data_dir``.
    Optionally check for consistency if ``with_checks`` is True.
    """
    # TODO: OPTIMIZE: create a graph of rules to account for containment and
    # similarity clusters?
    seen_files = set()
    processed_files = set()
    lower_case_files = set()
    case_problems = set()
    space_problems = []
    model_errors = []

    for rule_file in resource_iter(location=rules_data_dir, with_dirs=False):
        if rule_file.endswith('.RULE'):
            base_name = file_base_name(rule_file)

            if with_checks and ' ' in base_name:
                space_problems.append(rule_file)

            try:
<<<<<<< HEAD
                yield Rule.from_file(rule_file=rule_file)
=======
                yield Rule.from_files(
                    data_file=data_file,
                    text_file=text_file,
                    is_builtin=is_builtin,
                )
>>>>>>> c108206f
            except Exception as re:
                if with_checks:
                    model_errors.append(str(re))

            if with_checks:
                # accumulate sets to ensures we do not have illegal names or extra
                # orphaned files
                rule_file_lower = rule_file.lower()
                if rule_file_lower in lower_case_files:
                    case_problems.add(rule_file_lower)
                else:
                    lower_case_files.add(rule_file_lower)

                processed_files.add(rule_file)

        if with_checks and not rule_file.endswith('~'):
            seen_files.add(rule_file)

    if with_checks:
        unknown_files = seen_files - processed_files
        if unknown_files or case_problems or model_errors or space_problems:
            msg = ''

            if model_errors:
                errors = '\n'.join(model_errors)
                msg += (
                    '\nInvalid rule files: '
                    f'{rules_data_dir!r}\n'
                    f'{errors!r}\n'
                )

            if unknown_files:
                files = '\n'.join(sorted(f'file://{f}"' for f in unknown_files))
                msg += (
                    '\nOrphaned files in rule directory: '
                    f'{rules_data_dir!r}\n'
                    f'{files!r}\n'
                )

            if case_problems:
                files = '\n'.join(sorted(f'"file://{f}"' for f in case_problems))
                msg += (
                    '\nRule files with non-unique name in rule directory: '
                    f'{rules_data_dir!r}\n'
                    f'{files!r}\n'
                )

            if space_problems:
                files = '\n'.join(sorted(f'"file://{f}"' for f in space_problems))
                msg += (
                    '\nRule filename cannot contain spaces: '
                    f'{rules_data_dir!r}\n'
                    f'{files!r}\n'
                )

            raise InvalidRule(msg)


@attr.s(slots=True)
class BasicRule:
    """
    A detection rule object is a text to use for detection and corresponding
    detected licenses and metadata. This is a basic metadata object that does
    not have specific support for data and text files.
    """
    licensing = Licensing()

    rid = attr.ib(
        default=None,
        repr=TRACE_REPR,
        metadata=dict(
            help='Internal rule id number, assigned automatically at indexing '
            'time')
    )

    identifier = attr.ib(
        default=None,
        metadata=dict(
            help='Unique identifier for this rule, assigned automatically at '
            'indexing time. It is typically the rule ''text file name such as '
            '"gpl-2.0_12.RULE" or the license text file name such as '
            '"gpl-2.0.LICENSE". For dynamically generated rules (such as for '
            'SPDX identifier expressions, this is a string compued based on the '
            'expression')
    )

    license_expression = attr.ib(
        default=None,
        metadata=dict(
            help='License expression string to report when this rule is matched '
            'using the SPDX license expression syntax and ScanCode license keys.')
    )

    license_expression_object = attr.ib(
        default=None,
        repr=False,
        metadata=dict(
            help='license_expression LicenseExpression object, computed and '
            'cached automatically at creation time from the license_expression '
            'string.')
    )

    is_builtin = attr.ib(
        default=True,
        repr=False,
        metadata=dict(
            help='Flag set to True if this is a builtin standard rule.')
    )

    # The is_license_xxx flags below are nn indication of what this rule
    # importance is (e.g. how important is its text when detected as a licensing
    # clue) as one of several "is_license_xxx" flags. These flags are mutually
    # exclusive and a license rule can only have one of these as flags with a
    # True value.

    is_license_text = attr.ib(
        default=False,
        repr=False,
        metadata=dict(
            help='True if this is rule text is a license full text: full texts '
            'provide the highest level of confidence when detected because they '
            'are longer and more explicit. Mutually exclusive from any other '
            'is_license_* flag')
    )

    is_license_notice = attr.ib(
        default=False,
        repr=False,
        metadata=dict(
            help='True if this is rule text is a license notice: notices '
            'are explicit texts such as "Licensed under the MIT license" that '
            'are not actual license texts and provide a strong level of '
            'confidence when detected because they explicit. Mutually exclusive '
            'from any other is_license_* flag')
    )

    is_license_reference = attr.ib(
        default=False,
        repr=False,
        metadata=dict(
            help='True if this is rule text is a mre reference to a license: '
            'short license references such as a license bare name or license '
            'or a URL provide a weaker clue and level of confidence when '
            'detected because they are shorter and may not always represent a '
            'clear licensing statment or notice. Mutually exclusive from any other '
            'is_license_* flag')
    )

    is_license_tag = attr.ib(
        default=False,
        repr=False,
        metadata=dict(
            help='True if this is rule text is for a license tag: tags '
            'for a structured licensing tag such as a package manifest medata '
            'or an SPDX license identifier and similar tag conventions used in '
            'code or documentation. When detected, a tag provides a strong clue '
            'with high confidence even though it may be very short. '
            'Mutually exclusive from any other is_license_* flag')
    )

    is_license_intro = attr.ib(
        default=False,
        repr=False,
        metadata=dict(
            help='True if this is rule text is a license introduction: '
            'An intro is a short introductory statement placed just before an '
            'actual license text, notice or reference that it introduces. For '
            'instance "Licensed under ..." would be an intro text typically '
            'followed by some license notice. An "intro" is a weak clue that '
            'there may be some license statement afterwards. It should be '
            'considered in the context of the detection that it precedes. '
            'Ideally it should be merged with the license detected immediately '
            'after. Mutually exclusive from any other is_license_* flag')
    )

    is_false_positive = attr.ib(
        default=False,
        repr=False,
        metadata=dict(
            help='True if this rule text a false positive when matched exactly '
            '(ignoring unknown or stopwords) If set, matches to this rule will '
            'be discarded out at the end of the matching pipeline, except when '
            'contained in a larger match. When using this flag, a rule can only '
            'have notes explaining why this is a false positive and no other '
            'fields. This is useful in some cases when some text looks like a '
            'license text, notice or tag but is not actually it. '
            'Mutually exclusive from any other is_license_* flag')
    )

    language = attr.ib(
        default='en',
        repr=False,
        metadata=dict(
            help='Two-letter ISO 639-1 language code if this license text is '
            'not in English. See https://en.wikipedia.org/wiki/ISO_639-1 .')
        )

    minimum_coverage = attr.ib(
        default=0,
        metadata=dict(
            help='Can this rule text be matched only with a minimum coverage e.g., '
            'when a minimum proportion of tokens have been matched? This is as a '
            'float between 0 and 100 where 100 means that all tokens must be '
            'matched and a smaller value means a smaller proportion of matched '
            'tokens is acceptable. This is computed at indexing time based on '
            'the length of a rule. Providing a stored value in the rule data '
            'file overrides this default computed value. For example, a short '
            'rule such as "MIT license" must be matched with all its words, '
            'e.g., a 100 minimum_coverage. Otherwise matching only "mit" or '
            '"license" is not a strong enough licensing clue.')
    )

    has_stored_minimum_coverage = attr.ib(
        default=False,
        repr=False,
        metadata=dict(
            help='Computed flag set to True if the "minimum_coverage" field is stored '
            'in this rule data file. The default is to have "minimum_coverage" computed'
            'and not stored.')
    )

    _minimum_containment = attr.ib(
        default=0,
        repr=False,
        metadata=dict(
            help='Internal cached field; a float computed from minimum_coverage, '
            'divided by 100.')
    )

    is_continuous = attr.ib(
        default=False,
        metadata=dict(
            help='Can this rule be matched if there are any gaps between matched '
            'words in its matched range? The default is to allow non-continuous '
            'approximate matches. Any extra unmatched known or unknown word is '
            'considered to break a match continuity. This attribute is either '
            'stored or computed when the whole rule text is a {{key phrase}}.')
    )

    relevance = attr.ib(
        default=100,
        metadata=dict(
            help='What is the relevance of a match to this rule text? This is a '
            'float between 0 and 100 where 100 means highly relevant and 0 means '
            'not relevant at all. For instance a match to the "gpl" or the '
            '"cpol" words have a fairly low relevance as they are a weak '
            'indication of an actual license and could be a false positive. '
            'In some cases, this may even be used to discard obvious false '
            'positive matches automatically. The default is to consider a rule '
            'as highly relevant and the relevance is further computed and '
            'adjusted at indexing time automatically based on the length of a '
            'rule. This field is to override the computed defaults.')
    )

    has_stored_relevance = attr.ib(
        default=False,
        metadata=dict(
            help='Computed flag set to True if the "relevance" field is stored '
            'in this rule data file. The default is to have "relevance" computed'
            'and not stored.')
    )

    referenced_filenames = attr.ib(
        default=attr.Factory(list),
        repr=False,
        metadata=dict(
            help='List of file names of file paths found in the rule text that '
            'point to a file that contains license text, such as in "See file COPYING"')
    )

    notes = attr.ib(
        default=None,
        repr=False,
        metadata=dict(
            help='Free text notes. Notes are mandatory for false positive rules.')
    )

    is_from_license = attr.ib(
        default=False,
        repr=False,
        metadata=dict(
            help='Computed flag set to True if this rule is built from a '
            '.LICENSE full text.')
    )

    is_synthetic = attr.ib(
        default=False,
        repr=False,
        metadata=dict(
            help='Flag set to True if this rule is a synthetic rule dynamically '
            'built at runtime, such as an SPDX license rule.')
    )

    ###########################################################################
    # lists of clues that can be ignored when detected in this license as they
    # are part of the license or rule text itself

    ignorable_copyrights = attr.ib(
        default=attr.Factory(list),
        repr=False,
        metadata=dict(
            help='List of copyrights that can be ignored when detected in this '
            'text as they are part of the license or rule text proper and can'
            'optionally be excluded from the copyrights detection')
    )

    ignorable_holders = attr.ib(
        default=attr.Factory(list),
        repr=False,
        metadata=dict(
            help='List of holders that can be ignored when detected in this '
            'text as they are part of the license or rule text proper and can'
            'optionally be excluded from the holders detection')
    )

    ignorable_authors = attr.ib(
        default=attr.Factory(list),
        repr=False,
        metadata=dict(
            help='List of authors that can be ignored when detected in this '
            'text as they are part of the license or rule text proper and can'
            'optionally be excluded from the authors detection')
    )

    ignorable_urls = attr.ib(
        default=attr.Factory(list),
        repr=False,
        metadata=dict(
            help='List of holders that can be ignored when detected in this '
            'text as they are part of the license or rule text proper and can'
            'optionally be excluded from the holders detection')
    )

    ignorable_emails = attr.ib(
        default=attr.Factory(list),
        repr=False,
        metadata=dict(
            help='List of emails that can be ignored when detected in this '
            'text as they are part of the license or rule text proper and can'
            'optionally be excluded from the emails detection')
    )

    ###########################################################################

    starts_with_license = attr.ib(
        default=False,
        repr=False,
        metadata=dict(
            help='Computed flag set to True if the rule starts with the word'
            '"license" or a few similar words')
    )

    ends_with_license = attr.ib(
        default=False,
        repr=False,
        metadata=dict(
            help='Computed flag set to True if the rule ends with the word'
            '"license" or a few similar words')
    )

    text = attr.ib(
        default=None,
        repr=False,
        metadata=dict(
            help='Text of this rule')
    )

    key_phrase_spans = attr.ib(
        default=attr.Factory(list),
        repr=False,
        metadata=dict(
            help='List of spans representing key phrases for this rule. These are Spans '
            'of rule text position spans that must be present for this rule to be matched. '
            'Key phrases are enclosed in {{double curly braces}} in the rule text.'
        )
    )

    # These thresholds attributes are computed upon text loading or calling the
    # thresholds function explicitly
    ###########################################################################

    length = attr.ib(
        default=0,
        metadata=dict(
            help='Computed length of a rule text in number of tokens aka. words,'
            'ignoring unknown words and stopwords')
    )

    min_matched_length = attr.ib(
        default=0,
        repr=TRACE_REPR,
        metadata=dict(
            help='Internal computed field representing the minimum matched '
            'length in tokens for a match to this rule to be considered as valid.')
    )

    high_length = attr.ib(
        default=0,
        repr=TRACE_REPR,
        metadata=dict(
            help='Internal computed field representing the length of higher '
            'relevance tokens (from the "legalese" list) in this rule text.')
    )

    min_high_matched_length = attr.ib(
        default=0,
        repr=TRACE_REPR,
        metadata=dict(
            help='Internal computed field representing the minimum matched '
            'length in higher relevance tokens (from the "legalese" list) '
            'for a match to this rule to be considered as valid.')
    )

    length_unique = attr.ib(
        default=0,
        repr=TRACE_REPR,
        metadata=dict(
            help='Internal computed field representing the length of unique '
            'tokens in this rule text.')
    )

    min_matched_length_unique = attr.ib(
        default=0,
        repr=TRACE_REPR,
        metadata=dict(
            help='Internal computed field representing the minimum matched '
            'length in unique tokens for a match to this rule to be considered '
            'as valid.')
    )

    high_length_unique = attr.ib(
        default=0,
        repr=TRACE_REPR,
        metadata=dict(
            help='Internal computed field representing the length of unique '
            'higher relevance tokens (from the "legalese" list) in this rule text.')
    )

    min_high_matched_length_unique = attr.ib(
        default=0,
        repr=TRACE_REPR,
        metadata=dict(
            help='Internal computed field representing the minimum matched '
            'length in unique higher relevance tokens (from the "legalese" list) '
            'for a match to this rule to be considered as valid.')
    )

    is_small = attr.ib(
        default=False,
        repr=TRACE_REPR,
        metadata=dict(
            help='Internal computed flag set to True if this rule is "small"')
    )

    has_computed_thresholds = attr.ib(
        default=False,
        repr=False,
        metadata=dict(
            help='Internal computed flag set to True when the thresholds flag '
            'above have been computed for this rule')
    )

    # TODO: use the actual words and not just a count
    stopwords_by_pos = attr.ib(
        default=attr.Factory(dict),
        repr=False,
        metadata=dict(
            help='Index of rule token positions to a number of stopword '
            'tokens after this position. For stopwords at the start, the '
            'position is using the magic -1 key.')
    )

    def rule_file(
        self,
        rules_data_dir=rules_data_dir,
        licenses_data_dir=licenses_data_dir,
    ):
        rule_file_base_name = file_base_name(self.identifier)
        rule_file_name = f'{rule_file_base_name}.RULE'

        if self.is_from_license:
            return join(licenses_data_dir, rule_file_name)
        else:
            return join(rules_data_dir, rule_file_name)

    def __attrs_post_init__(self, *args, **kwargs):
        self.setup()

    def setup(self):
        """
        Setup a few basic computed attributes after instance creation.
        """
        self.relevance = as_int(float(self.relevance or 100))
        self.minimum_coverage = as_int(float(self.minimum_coverage or 0))

        if self.license_expression:
            try:
                expression = self.licensing.parse(self.license_expression)
            except Exception as e:
                exp = self.license_expression
                trace = traceback.format_exc()
                raise InvalidRule(
                    f'Unable to parse Rule license expression: {exp!r} '
                    f'for: file://{self.identifier}\n{trace}'
                ) from e

            if expression is None:
                raise InvalidRule(
                    f'Invalid rule License expression parsed to empty: '
                    f'{self.license_expression!r} for: file://{self.identifier}'
                )

            self.license_expression = expression.render()
            self.license_expression_object = expression

    @property
    def has_unknown(self):
        """
        Return True if any of this rule licenses is an unknown license.
        """
        # TODO: consider using the license_expression_object and the is_unknown
        # license flag instead
        return self.license_expression and 'unknown' in self.license_expression

    def validate(self, licensing=None):
        """
        Validate this rule using the provided ``licensing`` Licensing and yield
        one error message for each type of error detected.
        """
        is_false_positive = self.is_false_positive

        license_flags = (
            self.is_license_notice,
            self.is_license_text,
            self.is_license_reference,
            self.is_license_tag,
            self.is_license_intro,
        )

        has_license_flags = any(license_flags)
        has_many_license_flags = len([l for l in license_flags if l]) != 1

        license_expression = self.license_expression

        ignorables = (
            self.ignorable_copyrights,
            self.ignorable_holders,
            self.ignorable_authors,
            self.ignorable_urls,
            self.ignorable_emails,
        )

        if is_false_positive:
            if not self.notes:
                yield 'is_false_positive rule must have notes.'

            if self.is_continuous:
                yield 'is_false_positive rule cannot be is_continuous.'

            if has_license_flags:
                yield 'is_false_positive rule cannot have is_license_* flags.'

            if license_expression:
                yield 'is_false_positive rule cannot have a license_expression.'

            if self.has_stored_relevance:
                yield 'is_false_positive rule cannot have a stored relevance.'

            if self.referenced_filenames:
                yield 'is_false_positive rule cannot have referenced_filenames.'

            if any(ignorables):
                yield 'is_false_positive rule cannot have ignorable_* attributes.'

        if self.language not in known_languages:
            yield f'Unknown language: {self.language}'

        if not is_false_positive:
            if not (0 <= self.minimum_coverage <= 100):
                yield 'Invalid rule minimum_coverage. Should be between 0 and 100.'

            if not (0 <= self.relevance <= 100):
                yield 'Invalid rule relevance. Should be between 0 and 100.'

            if has_many_license_flags:
                yield 'Invalid rule is_license_* flags. Only one allowed.'

            if not has_license_flags:
                yield 'At least one is_license_* flag is needed.'

            if not check_is_list_of_strings(self.referenced_filenames):
                yield 'referenced_filenames must be a list of strings'

            if not all(check_is_list_of_strings(i) for i in ignorables):
                yield 'ignorables must be a list of strings'

            if not license_expression:
                yield 'Missing license_expression.'
            else:
                if not has_only_lower_license_keys(license_expression):
                    yield (
                        f'Invalid license_expression: {license_expression} ,'
                        'keys should be lowercase.'
                    )

                if licensing:
                    try:
                        licensing.parse(license_expression, validate=True, simple=True)
                    except ExpressionError as e:
                        yield (
                            f'Failed to parse and validate license_expression: '
                            f'{license_expression} with error: {e}'
                        )

            if self.referenced_filenames:
                if len(set(self.referenced_filenames)) != len(self.referenced_filenames):
                    yield 'referenced_filenames cannot contain duplicates.'

    def license_keys(self, unique=True):
        """
        Return a list of license keys for this rule.
        """
        if not self.license_expression:
            return []
        return self.licensing.license_keys(
            self.license_expression_object,
            unique=unique,
        )

    def same_licensing(self, other):
        """
        Return True if the other rule has the same licensing as this rule.
        """
        if self.license_expression and other.license_expression:
            return self.licensing.is_equivalent(
                self.license_expression_object,
                other.license_expression_object,
            )

    def licensing_contains(self, other):
        """
        Return True if this rule licensing contains the other rule licensing.
        """
        if self.license_expression and other.license_expression:
            return self.licensing.contains(
                expression1=self.license_expression_object,
                expression2=other.license_expression_object,
            )

    def spdx_license_expression(self, licensing=None):
        from licensedcode.cache import build_spdx_license_expression
        return str(build_spdx_license_expression(self, licensing=licensing))

    def get_length(self, unique=False):
        return self.length_unique if unique else self.length

    def get_min_matched_length(self, unique=False):
        return (self.min_matched_length_unique if unique
                else self.min_matched_length)

    def get_high_length(self, unique=False):
        return self.high_length_unique if unique else self.high_length

    def get_min_high_matched_length(self, unique=False):
        return (self.min_high_matched_length_unique if unique
                else self.min_high_matched_length)

    def to_dict(self, include_text=False):
        """
        Return an ordered mapping of self, excluding texts unless
        ``include_text`` is True. Used for serialization. Empty values are not
        included.
        """
        data = {}

        is_false_positive = self.is_false_positive

        if self.license_expression:
            data['license_expression'] = self.license_expression

        flags = (
            'is_false_positive',
            'is_license_text',
            'is_license_notice',
            'is_license_reference',
            'is_license_tag',
            'is_license_intro',
            'is_continuous',
        )

        # default to English which is implied
        if self.language != 'en':
            data['language'] = self.language

        for flag in flags:
            tag_value = getattr(self, flag, False)
            if tag_value:
                data[flag] = tag_value

        if self.has_stored_relevance and self.relevance and not is_false_positive:
            data['relevance'] = as_int(self.relevance)

        if self.has_stored_minimum_coverage and self.minimum_coverage > 0 and not is_false_positive:
            data['minimum_coverage'] = as_int(self.minimum_coverage)

        if self.referenced_filenames and not is_false_positive:
            data['referenced_filenames'] = self.referenced_filenames

        if self.notes:
            data['notes'] = self.notes

        if include_text and self.text:
            data['text'] = self.text

        if not is_false_positive:
            ignorables = (
                'ignorable_copyrights',
                'ignorable_holders',
                'ignorable_authors',
                'ignorable_urls',
                'ignorable_emails',
            )

            for igno in ignorables:
                tag_value = getattr(self, igno, False)
                if tag_value:
                    data[igno] = tag_value

        return data





def has_only_lower_license_keys(license_expression, licensing=Licensing()):
    """
    Return True if all license keys of ``license_expression`` are lowercase.
    """
    return all(
        k == k.lower()
        for k in licensing.license_keys(license_expression, unique=False)
    )


def check_is_list_of_strings(l):
    """
    Return True if `l` is a list of strings or an empty list, False otherwise.
    """
    if isinstance(l, list):
        if l:
            return all(isinstance(i, str) for i in l)
        return True
    return False


def as_int(num):
    """
    Convert ``num`` to int if ``num`` is not an int and this would not lead to
    loss of information, e.g. when ``num`` is an int stored as a float type.
    """
    if isinstance(num, str):
        num = float(num)
    if isinstance(num, float):
        n = int(num)
        if n == num:
            return n
    return num


@attr.s(slots=True)
class Rule(BasicRule):
    """
    A detection rule object with support for data and text files.
    """

    def __attrs_post_init__(self, *args, **kwargs):
        self.setup()

    @classmethod
<<<<<<< HEAD
    def from_file(cls, rule_file):
=======
    def from_files(cls, data_file, text_file, is_builtin=True):
>>>>>>> c108206f
        """
        Return a new Rule object loaded from a data file stored at
        ``data_file`` and a companion ``text_file``.
        """
<<<<<<< HEAD
        rule = Rule()
        rule.load_data(rule_file=rule_file)
=======
        rule = Rule(is_builtin=is_builtin)
        rule.load_data(data_file=data_file, text_file=text_file)
>>>>>>> c108206f
        return rule

    @classmethod
    def _from_text_file_and_expression(
        cls,
        text_file,
        license_expression=None,
        identifier=None,
        **kwargs,
    ):
        """
        Return a new Rule object loaded from a ``text_file``  and a
        ``license_expression``. Used for testing only.
        """
        license_expression = license_expression or 'mit'
        if exists(text_file):
            text = get_rule_text(location=text_file)
        else:
            text = ''

        return cls._from_text_and_expression(
            text=text,
            license_expression=license_expression,
            identifier=identifier,
            **kwargs,
        )

    @classmethod
    def _from_text_and_expression(
        cls,
        text=None,
        license_expression=None,
        identifier=None,
        **kwargs,
    ):
        """
        Return a new Rule object loaded from a ``text_file``  and a
        ``license_expression``. Used for testing only.
        """
        license_expression = license_expression or 'mit'
        text = text or ''
        identifier = identifier or f'_tst_{time()}_{len(text)}_{license_expression}'
        rule = Rule(
            license_expression=license_expression,
            text=text,
            is_synthetic=True,
            identifier=identifier,
            **kwargs,
        )
        rule.setup()
        return rule

    @classmethod
    def _from_expression(cls, license_expression=None, identifier=None, **kwargs):
        """
        Return a new Rule object from a ``license_expression``. Used for testing only.
        """
        license_expression = license_expression or 'mit'
        identifier = identifier or f'_tst_{time()}_expr_{license_expression}'
        rule = Rule(
            identifier=identifier,
            license_expression=license_expression,
            text='',
            is_synthetic=True,
        )
        rule.setup()
        return rule

    def load_data(self, rule_file):
        """
        Load data from ``rule_file`` which has both the text and the data (as YAML forntmatter).
        Check presence of text file to determine if this is a special synthetic rule.
        """
        if self.is_synthetic:
            if not self.text:
                raise InvalidRule(
                    f'Invalid synthetic rule without text: {self}: {self.text!r}')
            return self

        if not rule_file :
            raise InvalidRule(
                f'Cannot load rule without its corresponding rule_file: '
                f'{self}: file://{rule_file}')

        self.identifier = file_name(rule_file)

        try:
            self.load(rule_file=rule_file)
        except Exception:
            trace = traceback.format_exc()
            raise InvalidRule(f'While loading: file://{rule_file}\n{trace}')

        return self

    def tokens(self):
        """
        Return a sequence of token strings for this rule text.

        SIDE EFFECT: Computed attributes such as "length", "relevance",
        "is_continuous",  "minimum_coverage" and "stopword_by_pos" are
        recomputed as a side effect.
        """

        text = self.text
        # We tag this rule as being a bare URL if it starts with a scheme and is
        # on one line: this is used to determine a matching approach

        if (
            text.startswith(('http://', 'https://', 'ftp://'))
            and '\n' not in text[:1000]
        ):
            self.minimum_coverage = 100

        toks, stopwords_by_pos = index_tokenizer_with_stopwords(text)
        self.length = len(toks)
        self.stopwords_by_pos = stopwords_by_pos
        self.set_relevance()

        # set key phrase spans that must be present for the rule
        # to pass through refinement
        self.key_phrase_spans = self.build_key_phrase_spans()
        self._set_continuous()

        return toks

    def _set_continuous(self):
        """
        Set the "is_continuous" flag if this rule must be matched exactly
        without gaps, stopwords or unknown words. Must run after
        key_phrase_spans computation.
        """
        if (
            not self.is_continuous
            and self.key_phrase_spans
            and len(self.key_phrase_spans) == 1
            and len(self.key_phrase_spans[0]) == self.length
        ):
            self.is_continuous = True

    def build_key_phrase_spans(self):
        """
        Return a list of Spans marking key phrases token positions of that must
        be present for this rule to be matched.
        """
        if self.is_from_license:
            return []
        return list(get_key_phrase_spans(self.text))

    def compute_thresholds(self, small_rule=SMALL_RULE):
        """
        Compute and set thresholds either considering the occurrence of all
        tokens or the occurence of unique tokens.
        """
        min_cov, self.min_matched_length, self.min_high_matched_length = (
            compute_thresholds_occurences(
                self.minimum_coverage,
                self.length,
                self.high_length,
            )
        )
        if not self.has_stored_minimum_coverage:
            self.minimum_coverage = min_cov

        self._minimum_containment = self.minimum_coverage / 100

        self.min_matched_length_unique, self.min_high_matched_length_unique = (
            compute_thresholds_unique(
                self.minimum_coverage,
                self.length,
                self.length_unique, self.high_length_unique,
            )
        )

        self.is_small = self.length < small_rule

    def dump(self, rules_data_dir):
        """
        Dump a representation of this rule as a .RULE file stored in
        ``rules_data_dir`` as a UTF-8 file having:
         - the rule data as YAML frontmatter
         - the rule text
        and this is a `rule_file`.

        Does nothing if this rule was created from a License (e.g.,
        `is_from_license` is True)
        """
        if self.is_from_license or self.is_synthetic:
            return

        def write(location, byte_string):
            # we write as binary because rules and licenses texts and data are
            # UTF-8-encoded bytes
            with io.open(location, 'wb') as of:
                of.write(byte_string)

<<<<<<< HEAD
        rule_file = self.rule_file(rules_data_dir=rules_data_dir)

        metadata = self.to_dict()
        content = self.text.encode('utf-8')
        rule_post = FrontmatterPost(content=content, handler=SaneYAMLHandler(), **metadata)
        output_string = dumps_frontmatter(post=rule_post)

        write(rule_file, output_string.encode('utf-8'))
=======
        data_file = self.data_file(rules_data_dir=rules_data_dir)
        as_yaml = saneyaml.dump(self.to_dict(), indent=4, encoding='utf-8')
        write(data_file, as_yaml)

        text_file = self.text_file(rules_data_dir=rules_data_dir)
        write(text_file, self.text.encode('utf-8'))
>>>>>>> c108206f

    def load(self, rule_file, with_checks=True):
        """
        Load self from a .RULE file with YAMl frontmatter stored in data_file and text_file.
        Unknown fields are ignored and not bound to the Rule object.
        Optionally check for consistency if ``with_checks`` is True.
        """
        try:
            post = load_frontmatter(rule_file)
            data = post.metadata
            if not post.content:
                raise InvalidRule(
                    f'Cannot load rule with empty text: '
                    f'{self}: file://{rule_file}'
                )

            self.text = post.content.lstrip()

        except Exception as e:
            print('#############################')
            print('INVALID LICENSE RULE FILE:', f'file://{rule_file}')
            print('#############################')
            print(e)
            print('#############################')
            # this is a rare case, but yes we abruptly stop.
            raise e

        known_attributes = set(attr.fields_dict(self.__class__))
        data_file_attributes = set(data)
        if with_checks:
            unknown_attributes = data_file_attributes.difference(known_attributes)
            if unknown_attributes:
                unknown_attributes = ', '.join(sorted(unknown_attributes))
                msg = 'License rule {} data file has unknown attributes: {}'
                raise InvalidRule(msg.format(self, unknown_attributes))

        self.license_expression = data.get('license_expression')

        self.is_false_positive = data.get('is_false_positive', False)

        relevance = as_int(float(data.get('relevance') or 0))
        # Keep track if we have a stored relevance of not.
        if relevance:
            self.relevance = relevance
            self.has_stored_relevance = True
        else:
            self.relevance = 100
            self.has_stored_relevance = False

        minimum_coverage = as_int(float(data.get('minimum_coverage') or 0))
        self._minimum_containment = minimum_coverage / 100
        if minimum_coverage:
            # Keep track if we have a stored minimum_coverage of not.
            self.minimum_coverage = minimum_coverage
            self.has_stored_minimum_coverage = True
        else:
            self.minimum_coverage = 0
            self.has_stored_minimum_coverage = False

        self.is_license_text = data.get('is_license_text', False)
        self.is_license_notice = data.get('is_license_notice', False)
        self.is_license_tag = data.get('is_license_tag', False)
        self.is_license_reference = data.get('is_license_reference', False)
        self.is_license_intro = data.get('is_license_intro', False)
        self.is_continuous = data.get('is_continuous', False)

        self.referenced_filenames = data.get('referenced_filenames', []) or []

        # these are purely informational and not used at run time
        notes = data.get('notes')
        if notes:
            self.notes = notes.strip()

        self.ignorable_copyrights = data.get('ignorable_copyrights', [])
        self.ignorable_holders = data.get('ignorable_holders', [])
        self.ignorable_authors = data.get('ignorable_authors', [])
        self.ignorable_urls = data.get('ignorable_urls', [])
        self.ignorable_emails = data.get('ignorable_emails', [])

        self.language = data.get('language') or 'en'
        self.setup()
        return self

    def set_relevance(self):
        """
        Set the ``relevance`` attribute to a computed value for this rule. The
        relevance is a float between 0 and 100 where 100 means highly relevant
        and 0 means not relevant at all.

        The relevance is computed using this approach:

        - pre-defined, stored relevance is used as-is
        - false positive or SPDX rules have 100 relevance.
        - relevance is computed based on the rule length
        """

        if self.is_false_positive:
            self.relevance = 100
            self.has_stored_relevance = True
            return

        computed_relevance = compute_relevance(self.length)

        if self.has_stored_relevance:
            if self.relevance == computed_relevance:
                self.has_stored_relevance = False
        else:
            self.relevance = computed_relevance


def compute_relevance(length):
    """
    Return a computed ``relevance`` given a ``length`` and a threshold.
    The relevance is a integer between 0 and 100 where 100 means highly
    relevant and 0 means not relevant at all.

    The relevance is computed base on the rule or detection ``length`` using
    a relevance schedule based on the ``length``

    For instance a match to the "gpl" or the "cpol" words have a fairly low
    relevance as they are a weak indication of an actual license and could
    be a false positive and should therefore be assigned a low relevance. In
    contrast a match to most or all of the apache-2.0 license text is highly
    relevant. The relevance is used as the basis to compute a LicenseMatch
    and LicenseDetection score.

    For example::
    >>> compute_relevance(0)
    0
    >>> compute_relevance(1)
    5
    >>> compute_relevance(17)
    94
    >>> compute_relevance(18)
    100
    >>> compute_relevance(19)
    100
    >>> compute_relevance(100)
    100
    """
    if length > 18:
        return 100
    return {
        0: 0,
        1: 5,
        2: 11,
        3: 16,
        4: 22,
        5: 27,
        6: 33,
        7: 38,
        8: 44,
        9: 50,
        10: 55,
        11: 61,
        12: 66,
        13: 72,
        14: 77,
        15: 83,
        16: 88,
        17: 94,
        18: 100,
    }[length]


def compute_thresholds_occurences(
    minimum_coverage,
    length,
    high_length,
    _MIN_MATCH_HIGH_LENGTH=MIN_MATCH_HIGH_LENGTH,
    _MIN_MATCH_LENGTH=MIN_MATCH_LENGTH,
):
    """
    Compute and return thresholds considering the occurrence of all tokens.
    """
    if minimum_coverage == 100:
        min_matched_length = length
        min_high_matched_length = high_length
        return minimum_coverage, min_matched_length, min_high_matched_length

    if length < 3:
        min_high_matched_length = high_length
        min_matched_length = length
        minimum_coverage = 100

    elif length < 10:
        min_matched_length = length
        min_high_matched_length = high_length
        minimum_coverage = 80

    elif length < 30:
        min_matched_length = length // 2
        min_high_matched_length = min(high_length, _MIN_MATCH_HIGH_LENGTH)
        minimum_coverage = 50

    elif length < 200:
        min_matched_length = _MIN_MATCH_LENGTH
        min_high_matched_length = min(high_length, _MIN_MATCH_HIGH_LENGTH)
        # minimum_coverage = max(15, int(length//10))

    else:  # if length >= 200:
        min_matched_length = length // 10
        min_high_matched_length = high_length // 10
        # minimum_coverage = int(length//10)

    return minimum_coverage, min_matched_length, min_high_matched_length


def compute_thresholds_unique(
    minimum_coverage,
    length,
    length_unique,
    high_length_unique,
    _MIN_MATCH_HIGH_LENGTH=MIN_MATCH_HIGH_LENGTH,
    _MIN_MATCH_LENGTH=MIN_MATCH_LENGTH,
):
    """
    Compute and set thresholds considering the occurrence of only unique tokens.
    """
    if minimum_coverage == 100:
        min_matched_length_unique = length_unique
        min_high_matched_length_unique = high_length_unique
        return min_matched_length_unique, min_high_matched_length_unique

    if length > 200:
        min_matched_length_unique = length // 10
        min_high_matched_length_unique = high_length_unique // 10

    elif length < 5:
        min_matched_length_unique = length_unique
        min_high_matched_length_unique = high_length_unique

    elif length < 10:
        if length_unique < 2:
            min_matched_length_unique = length_unique
        else:
            min_matched_length_unique = length_unique - 1
        min_high_matched_length_unique = high_length_unique

    elif length < 20:
        min_matched_length_unique = high_length_unique
        min_high_matched_length_unique = high_length_unique

    else:
        min_matched_length_unique = _MIN_MATCH_LENGTH
        highu = (int(high_length_unique // 2)) or high_length_unique
        min_high_matched_length_unique = min(highu, _MIN_MATCH_HIGH_LENGTH)

    return min_matched_length_unique, min_high_matched_length_unique


@attr.s(slots=True, repr=False)
class SpdxRule(Rule):
    """
    A specialized rule object that is used for the special case of SPDX license
    expressions.

    Since we may have an infinite possible number of SPDX expressions and these
    are not backed by a traditional rule text file, we use this class to handle
    the specifics of these how rules that are built at matching time: one rule
    is created for each detected SPDX license expression.
    """

    def __attrs_post_init__(self, *args, **kwargs):
        self.identifier = f'spdx-license-identifier: {self.license_expression}'
        self.setup()

        if not self.license_expression:
            raise InvalidRule(f'Empty license expression: {self.identifier}')

        self.is_license_tag = True
        self.is_small = False
        self.relevance = 100
        self.has_stored_relevance = True
        self.is_synthetic = True

    def load(self):
        raise NotImplementedError

    def dump(self):
        raise NotImplementedError


UNKNOWN_LICENSE_KEY = 'unknown'


@attr.s(slots=True, repr=False)
class UnknownRule(Rule):
    """
    A specialized rule object that is used for the special case of unknown
    license detection.

    Since we may have an infinite number of possible unknown licenses and these
    are not backed by a traditional rule text file, we use this class to handle
    the specifics of these how such rules are built at matching time: one new
    synthetic rule is created for each detected unknown license match.
    """

    def __attrs_post_init__(self, *args, **kwargs):
        # We craft a UNIQUE identifier for the matched content
        self.identifier = f'unknown-license-detection:{self.compute_unique_id()}'

        self.license_expression = UNKNOWN_LICENSE_KEY
        # note that this could be shared across rules as an optimization
        self.license_expression_object = self.licensing.parse(UNKNOWN_LICENSE_KEY)
        self.is_license_notice = True
        self.notes = 'Unknown license based on a composite of license words.'
        self.setup()
        self.is_synthetic = True

        # called only for it's side effects
        self.tokens()

    def load(self):
        raise NotImplementedError

    def dump(self):
        raise NotImplementedError

    def compute_unique_id(self):
        """
        Return a a unique id string based on this rule content. (Today this is
        an MD5 checksum of the text, but that's an implementation detail)
        """
        return hashlib.md5(self.text.encode('utf-8')).hexdigest()


def _print_rule_stats():
    """
    Print rules statistics.
    """
    from licensedcode.cache import get_index
    idx = get_index()
    rules = idx.rules_by_rid
    sizes = Counter(r.length for r in rules)
    print('Top 15 lengths: ', sizes.most_common(15))
    print(
        '15 smallest lengths: ',
        sorted(sizes.items(),
        key=itemgetter(0))[:15],
    )

    high_sizes = Counter(r.high_length for r in rules)
    print('Top 15 high lengths: ', high_sizes.most_common(15))
    print(
        '15 smallest high lengths: ',
        sorted(high_sizes.items(),
        key=itemgetter(0))[:15],
    )


def update_ignorables(licensish, verbose=False):
    """
    Update ignorables and return the ``licensish`` Rule or License using the
    latest values detected in its text.

    Display progress messages if ``verbose`` is True.
    """

    if verbose:
        print(f'Processing:', licensish.identifier)

    text = licensish.text
    if text:
        ignorables = get_ignorables(text=text, verbose=verbose)
        set_ignorables(licensish=licensish, ignorables=ignorables, verbose=verbose)
    return licensish


def set_ignorables(licensish, ignorables, verbose=False):
    """
    Update ``licensish`` Rule or License using the mapping of ``ignorables``
    attributes.

    Display progress messages if ``verbose`` is True.
    """
    for key, value in ignorables.items():
        if verbose:
            existing = getattr(licensish, key, None)
            print(f'Updating ignorable: {key} from: {existing!r} to: {value!r}')
        setattr(licensish, key, value)
    return licensish


def get_ignorables(text, verbose=False):
    """
    Return a mapping of ignorable clues lists found in a ``text`` for
    copyrights, holders, authors, urls, emails. Do not include items with empty
    values.

    Display progress messages if ``verbose`` is True.
    """
    from cluecode.copyrights import detect_copyrights_from_lines
    from cluecode.copyrights import Detection

    from cluecode.finder import find_urls
    from cluecode.finder import find_emails

    text_lines = text.splitlines()

    # Redundant clues found in a license or rule text can be ignored.
    # Therefdore we collect and set ignorable copyrights, holders and authors
    detections = detect_copyrights_from_lines(numbered_lines=enumerate(text.splitlines(), 1))
    copyrights, holders, authors = Detection.split_values(detections)

    if verbose:
        for detection in (copyrights + holders + authors):
            print(f'  Found ignorable: {detection}')

    copyrights = set(copyrights)
    holders = set(holders)
    authors = set(authors)

    # collect and set ignorable emails and urls
    urls = set(u for (u, _ln) in find_urls(location=text_lines) if u)
    if verbose:
        print(f'  Found urls: {urls}')

    emails = set(e for (e, _ln) in find_emails(text_lines) if e)
    if verbose:
        print(f'  Found emails: {emails}')

    ignorables = build_ignorables_mapping(
        copyrights=copyrights,
        holders=holders,
        authors=authors,
        urls=urls,
        emails=emails,
    )

    if verbose:
        print(f'  Found ignorables: {ignorables}')
    return ignorables


def get_normalized_ignorables(licensish):
    """
    Return a sorted mapping of ignorables built from a licensish Rule or License.
    """
    return build_ignorables_mapping(
        copyrights=licensish.ignorable_copyrights,
        holders=licensish.ignorable_holders,
        authors=licensish.ignorable_authors,
        urls=licensish.ignorable_urls,
        emails=licensish.ignorable_emails,
    )


def build_ignorables_mapping(copyrights, holders, authors, urls, emails):
    """
    Return a sorted mapping of ignorables built from lists of ignorable clues.
    """
    ignorables = dict(
        ignorable_copyrights=sorted(copyrights or []),
        ignorable_holders=sorted(holders or []),
        ignorable_authors=sorted(authors or []),
        ignorable_urls=sorted(urls or []),
        ignorable_emails=sorted(emails or []),
    )

    return {k: v for k, v in sorted(ignorables.items()) if v}


def find_rule_base_location(name_prefix, rules_directory=rules_data_dir):
    """
    Return a new, unique and non-existing base location in ``rules_directory``
    with a file name but without an extension suitable to create a new rule
    without overwriting any existing rule. Use the ``name_prefix`` string as a
    prefix for this name.
    """

    cleaned = (
        name_prefix
        .lower()
        .strip()
        .replace(' ', '_')
        .replace('(', '')
        .replace(')', '')
        .strip('_-')
    )
    template = cleaned + '_{idx}'

    idx = 1
    while True:
        base_name = template.format(idx=idx)
        base_loc = join(rules_directory, base_name)
        if not exists(f'{base_loc}.RULE'):
            return base_loc
        idx += 1


def get_key_phrase_spans(text):
    """
    Yield Spans of key phrase token positions found in the rule ``text``.
    Tokens form a key phrase when enclosed in {{double curly braces}}.

    For example:

    >>> text = 'This is enclosed in {{double curly braces}}'
    >>> #       0    1  2        3    4      5     6
    >>> x = list(get_key_phrase_spans(text))
    >>> assert x == [Span(4, 6)], x

    >>> text = 'This is {{enclosed}} a  {{double curly braces}} or not'
    >>> #       0    1    2          SW   3      4     5        6  7
    >>> x = list(get_key_phrase_spans(text))
    >>> assert x == [Span(2), Span(3, 5)], x

    >>> text = 'This {{is}} enclosed a  {{double curly braces}} or not'
    >>> #       0    1      2        SW   3      4     5        6  7
    >>> x = list(get_key_phrase_spans(text))
    >>> assert x == [Span([1]), Span([3, 4, 5])], x

    >>> text = '{{AGPL-3.0  GNU Affero General Public License v3.0}}'
    >>> #         0    1 2  3   4      5       6      7       8  9
    >>> x = list(get_key_phrase_spans(text))
    >>> assert x == [Span(0, 9)], x

    >>> assert list(get_key_phrase_spans('{This}')) == []

    >>> def check_exception(text):
    ...     try:
    ...         return list(get_key_phrase_spans(text))
    ...     except InvalidRule:
    ...         pass

    >>> check_exception('This {{is')
    >>> check_exception('This }}is')
    >>> check_exception('{{This }}is{{')
    >>> check_exception('This }}is{{')
    >>> check_exception('{{}}')
    >>> check_exception('{{This is')
    >>> check_exception('{{This is{{')
    >>> check_exception('{{This is{{ }}')
    >>> check_exception('{{{{This}}}}')
    >>> check_exception('}}This {{is}}')
    >>> check_exception('This }} {{is}}')
    >>> check_exception('{{This}}')
    [Span(0)]
    >>> check_exception('{This}')
    []
    >>> check_exception('{{{This}}}')
    [Span(0)]
    """
    ipos = 0
    in_key_phrase = False
    key_phrase = []
    for token in key_phrase_tokenizer(text):
        if token == KEY_PHRASE_OPEN:
            if in_key_phrase:
                raise InvalidRule('Invalid rule with nested key phrase {{ {{ braces', text)
            in_key_phrase = True

        elif token == KEY_PHRASE_CLOSE:
            if in_key_phrase:
                if key_phrase:
                    yield Span(key_phrase)
                    key_phrase.clear()
                else:
                    raise InvalidRule('Invalid rule with empty key phrase {{}} braces', text)
                in_key_phrase = False
            else:
                raise InvalidRule(f'Invalid rule with dangling key phrase missing closing braces', text)
            continue
        else:
            if in_key_phrase:
                key_phrase.append(ipos)
            ipos += 1

    if key_phrase or in_key_phrase:
        raise InvalidRule(f'Invalid rule with dangling key phrase missing final closing braces', text)<|MERGE_RESOLUTION|>--- conflicted
+++ resolved
@@ -24,7 +24,6 @@
 from pathlib import Path
 
 import attr
-import saneyaml
 from license_expression import ExpressionError
 from license_expression import Licensing
 
@@ -357,27 +356,14 @@
     )
 
     @classmethod
-<<<<<<< HEAD
-    def from_dir(cls, key, licenses_data_dir=licenses_data_dir, check_consistency=True):
-=======
-    def from_dir(cls, key, licenses_data_dir=licenses_data_dir, is_builtin=True):
->>>>>>> c108206f
+    def from_dir(cls, key, licenses_data_dir=licenses_data_dir, check_consistency=True, is_builtin=True):
         """
         Return a new License object for a license ``key`` and load its attribute
         from a data file stored in ``licenses_data_dir``.
         """
-<<<<<<< HEAD
-        lic = cls(key=key)
+        lic = cls(key=key, is_builtin=is_builtin)
         license_file = lic.license_file(licenses_data_dir=licenses_data_dir)
         lic.load(license_file=license_file, check_consistency=check_consistency)
-=======
-        lic = cls(key=key, is_builtin=is_builtin)
-        data_file = lic.data_file(licenses_data_dir=licenses_data_dir)
-        if exists(data_file):
-            text_file = lic.text_file(licenses_data_dir=licenses_data_dir)
-            text_file = exists(text_file) and text_file or None
-            lic.load(data_file=data_file, text_file=text_file)
->>>>>>> c108206f
         return lic
 
     def license_file(self, licenses_data_dir=licenses_data_dir):
@@ -484,7 +470,7 @@
 
                 self.text = ''
             else:
-                self.text = post.content.lstrip()
+                self.text = post.content.lstrip("\n")
 
             for k, v in data.items():
                 if k == 'minimum_coverage':
@@ -715,12 +701,8 @@
 def load_licenses(
     licenses_data_dir=licenses_data_dir,
     with_deprecated=False,
-<<<<<<< HEAD
     check_consistency=True,
-=======
-    check_dangling=True,
     is_builtin=True,
->>>>>>> c108206f
 ):
     """
     Return a mapping of {key: License} loaded from license data and text files
@@ -750,8 +732,8 @@
                 lic = License.from_dir(
                     key=key,
                     licenses_data_dir=licenses_data_dir,
-<<<<<<< HEAD
-                    check_consistency=check_consistency
+                    check_consistency=check_consistency,
+                    is_builtin=is_builtin,
                 )
             except Exception as e:
                 msg = (
@@ -759,22 +741,6 @@
                     f'file://{licenses_data_dir}/{key}.LICENSE with error: {e}'
                 )
                 raise InvalidLicense(msg) from e
-=======
-                    is_builtin=is_builtin,
-                )
-            except Exception as e:
-                raise Exception(
-                    f'Failed to load license: {key} from: '
-                    f'file://{licenses_data_dir}/{key}.yml with error: {e}'
-                ) from e
-
-            if check_dangling:
-                used_files.add(data_file)
-
-            text_file = lic.text_file(licenses_data_dir=licenses_data_dir)
-            if check_dangling and exists(text_file):
-                used_files.add(text_file)
->>>>>>> c108206f
 
             if not with_deprecated and lic.is_deprecated:
                 continue
@@ -948,17 +914,13 @@
     Return a pair of the result of validating a rule's ignorable clues and expected ignorable clues
     if there is an error. Otherwise, returns None.
     """
-    result = get_ignorables(rule.text_file(rules_data_dir=rules_dir))
+    result = get_ignorables(rule.rule_file(rules_data_dir=rules_dir))
     expected = get_normalized_ignorables(rule)
     if result != expected:
-        data_file = rule.data_file(rules_data_dir=rules_dir)
-        text_file = rule.text_file(rules_data_dir=rules_dir)
-        if not data_file:
-            data_file = text_file.replace('.LICENSE', '.yml')
+        rule_file = rule.rule_file(rules_data_dir=rules_dir)
 
         result['files'] = [
-            f'file://{data_file}',
-            f'file://{text_file}',
+            f'file://{rule_file}',
         ]
         return result, expected
 
@@ -1027,13 +989,9 @@
             for rule in rules:
                 message.append(f'  {rule!r}')
 
-                text_file = rule.text_file(rules_data_dir=rules_data_dir)
-                if text_file and exists(text_file):
-                    message.append(f'    file://{text_file}')
-
-                data_file = rule.data_file(rules_data_dir=rules_data_dir)
-                if data_file and exists(data_file):
-                    message.append(f'    file://{data_file}')
+                rule_file = rule.rule_file(rules_data_dir=rules_data_dir)
+                if rule_file and exists(rule_file):
+                    message.append(f'    file://{rule_file}')
 
                 if with_text:
                     txt = rule.text[:100].strip()
@@ -1144,15 +1102,7 @@
                 space_problems.append(rule_file)
 
             try:
-<<<<<<< HEAD
                 yield Rule.from_file(rule_file=rule_file)
-=======
-                yield Rule.from_files(
-                    data_file=data_file,
-                    text_file=text_file,
-                    is_builtin=is_builtin,
-                )
->>>>>>> c108206f
             except Exception as re:
                 if with_checks:
                     model_errors.append(str(re))
@@ -1932,22 +1882,13 @@
         self.setup()
 
     @classmethod
-<<<<<<< HEAD
-    def from_file(cls, rule_file):
-=======
-    def from_files(cls, data_file, text_file, is_builtin=True):
->>>>>>> c108206f
-        """
-        Return a new Rule object loaded from a data file stored at
-        ``data_file`` and a companion ``text_file``.
-        """
-<<<<<<< HEAD
-        rule = Rule()
+    def from_file(cls, rule_file, is_builtin=True):
+        """
+        Return a new Rule object loaded from a file stored at
+        ``rule_file`` with the text and it's data as with YAML frontmatter.
+        """
+        rule = Rule(is_builtin=is_builtin)
         rule.load_data(rule_file=rule_file)
-=======
-        rule = Rule(is_builtin=is_builtin)
-        rule.load_data(data_file=data_file, text_file=text_file)
->>>>>>> c108206f
         return rule
 
     @classmethod
@@ -2143,27 +2084,17 @@
             with io.open(location, 'wb') as of:
                 of.write(byte_string)
 
-<<<<<<< HEAD
         rule_file = self.rule_file(rules_data_dir=rules_data_dir)
 
         metadata = self.to_dict()
         content = self.text.encode('utf-8')
         rule_post = FrontmatterPost(content=content, handler=SaneYAMLHandler(), **metadata)
         output_string = dumps_frontmatter(post=rule_post)
-
         write(rule_file, output_string.encode('utf-8'))
-=======
-        data_file = self.data_file(rules_data_dir=rules_data_dir)
-        as_yaml = saneyaml.dump(self.to_dict(), indent=4, encoding='utf-8')
-        write(data_file, as_yaml)
-
-        text_file = self.text_file(rules_data_dir=rules_data_dir)
-        write(text_file, self.text.encode('utf-8'))
->>>>>>> c108206f
 
     def load(self, rule_file, with_checks=True):
         """
-        Load self from a .RULE file with YAMl frontmatter stored in data_file and text_file.
+        Load self from a .RULE file with YAMl frontmatter stored in rule_file.
         Unknown fields are ignored and not bound to the Rule object.
         Optionally check for consistency if ``with_checks`` is True.
         """
