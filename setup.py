--- conflicted
+++ resolved
@@ -2,309 +2,4 @@
 
 from setuptools import setup
 
-<<<<<<< HEAD
-version = '3.2.0'
-
-#### Small hack to force using a plain version number if the option
-#### --plain-version is passed to setup.py
-
-USE_DEFAULT_VERSION = False
-try:
-    sys.argv.remove('--use-default-version')
-    USE_DEFAULT_VERSION = True
-except ValueError:
-    pass
-####
-
-
-_sys_v0 = sys.version_info[0]
-py2 = _sys_v0 == 2
-py3 = _sys_v0 == 3
-
-
-def get_version(default=version, template='{tag}.{distance}.{commit}{dirty}',
-                use_default=USE_DEFAULT_VERSION):
-    """
-    Return a version collected from git if possible or fall back to an
-    hard-coded default version otherwise. If `use_default` is True,
-    always use the default version.
-    """
-    if use_default:
-        return default
-    try:
-        tag, distance, commit, dirty = get_git_version()
-        if not distance and not dirty:
-            # we are from a clean Git tag: use tag
-            return tag
-
-        distance = 'post{}'.format(distance)
-        if dirty:
-            time_stamp = get_time_stamp()
-            dirty = '.dirty.' + get_time_stamp()
-        else:
-            dirty = ''
-
-        return template.format(**locals())
-    except:
-        # no git data: use default version
-        return default
-
-
-def get_time_stamp():
-    """
-    Return a numeric UTC time stamp without microseconds.
-    """
-    from datetime import datetime
-    return (datetime.isoformat(datetime.utcnow()).split('.')[0]
-            .replace('T', '').replace(':', '').replace('-', ''))
-
-
-def get_git_version():
-    """
-    Return version parts from Git or raise an exception.
-    """
-    from subprocess import check_output, STDOUT
-    # this may fail with exceptions
-    cmd = 'git', 'describe', '--tags', '--long', '--dirty',
-    version = check_output(cmd, stderr=STDOUT).strip()
-    dirty = version.endswith('-dirty')
-    tag, distance, commit = version.split('-')[:3]
-    # lower tag and strip V prefix in tags
-    tag = tag.lower().lstrip('v ').strip()
-    # strip leading g from git describe commit
-    commit = commit.lstrip('g').strip()
-    return tag, int(distance), commit, dirty
-
-
-def read(*names, **kwargs):
-    import os
-    return open(
-        os.path.join(os.path.dirname(__file__), *names),
-        #encoding=kwargs.get('encoding', 'utf8')
-    ).read()
-
-
-setup(
-    name='scancode-toolkit',
-    version=get_version(),
-    license='Apache-2.0 with ScanCode acknowledgment and CC0-1.0 and others',
-    description=
-        'ScanCode is a tool to scan code for license, copyright, package '
-        'and their documented dependencies and other interesting facts.',
-    long_description=read('README.rst'),
-    author='ScanCode',
-    author_email='info@aboutcode.org',
-    url='https://github.com/nexB/scancode-toolkit',
-    packages=find_packages('src'),
-    package_dir={'': 'src'},
-    py_modules=[splitext(basename(path))[0] for path in glob('src/*.py')],
-    include_package_data=True,
-    zip_safe=False,
-    classifiers=[
-        # complete classifier list: http://pypi.python.org/pypi?%3Aaction=list_classifiers
-        'Development Status :: 5 - Production/Stable',
-        'Intended Audience :: Developers',
-        'License :: OSI Approved :: Apache Software License',
-        'License :: CC0 1.0 Universal (CC0 1.0) Public Domain Dedication',
-        'Programming Language :: Python',
-        'Programming Language :: Python :: 2.7',
-        'Programming Language :: Python :: 3.6',
-        'Topic :: Utilities',
-    ],
-    keywords=[
-        'open source', 'scan', 'license', 'package', 'dependency',
-        'copyright', 'filetype', 'author', 'extract', 'licensing',
-    ],
-    python_requires='>=2.7, !=3.0.*, !=3.1.*, !=3.2.*, !=3.3.*, !=3.4.*, !=3.5.*, <4',
-    install_requires=[
-        # Hack to support pip 8 (for those poor sods forced to use ubuntu 16.04's system pip)
-        # See https://github.com/nexB/scancode-toolkit/issues/1463
-        'more_itertools <  6.0.0; python_version == "2.7"',
-        # end hack
-
-        # cluecode
-        # Some nltk version ranges are buggy
-        'nltk >= 3.2, < 4.0',
-        'py2_ipaddress >= 2.0, <3.5; python_version < "3"',
-        'urlpy',
-        'publicsuffix2',
-        'fingerprints >= 0.6.0, < 1.0.0',
-
-        # extractcode
-        'patch >= 1.15, < 1.20 ',
-        # to work around bug http://bugs.python.org/issue19839
-        # on multistream bzip2 files: this can removed in Python 3.
-        'bz2file >= 0.98; python_version < "3"',
-        'extractcode_libarchive',
-        'extractcode_7z',
-
-        # commoncode
-        'backports.os == 0.1.1; python_version < "3"',
-        'future >= 0.16.0',
-        'text_unidecode >= 1.0, < 2.0',
-        'saneyaml',
-
-        # licensedcode
-        'bitarray >= 0.8.1, < 1.0.0',
-        'intbitset >= 2.3.0,  < 3.0',
-        'boolean.py >= 3.5,  < 4.0',
-        'license_expression >= 0.99',
-        'pyahocorasick >= 1.4, < 1.5',
-
-        # multiple
-        'lxml >= 4.0.0, < 5.0.0',
-
-        # textcode
-        'Beautifulsoup4 >= 4.0.0, <5.0.0',
-        'html5lib',
-        'six',
-        'pdfminer.six >= 20170720',
-        'pycryptodome >= 3.4',
-
-        # typecode
-        'binaryornot >= 0.4.0',
-        'chardet >= 3.0.0, <4.0.0',
-        # note that we use a short version range because we use a simpler lexer list
-        'pygments >= 2.2.0, <2.3',
-        'typecode_libmagic',
-
-        # packagedcode
-        'debut >= 0.9.4',
-        'pefile >= 2018.8.8',
-        'pymaven_patch >= 0.2.8',
-        'requests >= 2.7.0, < 3.0.0',
-        'packageurl_python >= 0.7.0',
-        'xmltodict >= 0.11.0',
-        'javaproperties >= 0.5',
-        'toml >= 0.10.0',
-        'gemfileparser >= 0.7.0',
-        'pkginfo >= 1.5.0.1',
-        'dparse2',
-
-        # used to fix mojibake in Windows PE
-        # for now we use the evrsion that works on both Python 2 and 3
-        'ftfy <  5.0.0',
-
-        # scancode
-        'click >= 6.0.0',
-        'colorama >= 0.3.9',
-        'pluggy >= 0.4.0, < 1.0',
-        'attrs >= 18.1, !=20.1.0',
-        'typing >=3.6, < 3.7',
-
-        # scancode outputs
-        'jinja2 >= 2.7.0, < 3.0.0',
-        'MarkupSafe >= 0.23',
-        'simplejson',
-        'spdx_tools >= 0.6.0',
-        'unicodecsv',
-
-        # ScanCode caching and locking
-        'yg.lockfile >= 2.3, < 3.0.0',
-        # used by yg.lockfile
-        'contextlib2', 'pytz', 'tempora', 'jaraco.functools',
-        'zc.lockfile >= 2.0.0, < 3.0.0',
-    ],
-    
-    entry_points={
-        'console_scripts': [
-            'scancode = scancode.cli:scancode',
-            'extractcode = scancode.extract_cli:extractcode',
-        ],
-
-        # scancode_pre_scan is the entry point for pre_scan plugins executed
-        # before the scans.
-        #
-        # Each entry hast this form:
-        #   plugin-name = fully.qualified.module:PluginClass
-        # where plugin-name must be a unique name for this entrypoint.
-        #
-        # See also plugincode.pre_scan module for details and doc.
-        'scancode_pre_scan': [
-            'ignore = scancode.plugin_ignore:ProcessIgnore',
-            'facet = summarycode.facet:AddFacet',
-            'classify = summarycode.classify:FileClassifier',
-        ],
-
-        # scancode_scan is the entry point for scan plugins that run a scan
-        # after the pre_scan plugins and before the post_scan plugins.
-        #
-        # Each entry has this form:
-        #   plugin-name = fully.qualified.module:PluginClass
-        # where plugin-name must be a unique name for this entrypoint.
-        #
-        # IMPORTANT: The plugin-name is also the "scan key" used in scan results
-        # for this scanner.
-        #
-        # See also plugincode.scan module for details and doc.
-        'scancode_scan': [
-            'info = scancode.plugin_info:InfoScanner',
-            'licenses = licensedcode.plugin_license:LicenseScanner',
-            'copyrights = cluecode.plugin_copyright:CopyrightScanner',
-            'packages = packagedcode.plugin_package:PackageScanner',
-            'emails = cluecode.plugin_email:EmailScanner',
-            'urls = cluecode.plugin_url:UrlScanner',
-            'generated = summarycode.generated:GeneratedCodeDetector',
-        ],
-
-        # scancode_post_scan is the entry point for post_scan plugins executed
-        # after the scan plugins and before the output plugins.
-        #
-        # Each entry hast this form:
-        #   plugin-name = fully.qualified.module:PluginClass
-        # where plugin-name must be a unique name for this entrypoint.
-        #
-        # See also plugincode.post_scan module for details and doc.
-        'scancode_post_scan': [
-            'summary = summarycode.summarizer:ScanSummary',
-            'summary-keeping-details = summarycode.summarizer:ScanSummaryWithDetails',
-            'summary-key-files = summarycode.summarizer:ScanKeyFilesSummary',
-            'summary-by-facet = summarycode.summarizer:ScanByFacetSummary',
-            'license-clarity-score = summarycode.score:LicenseClarityScore',
-            'license-policy = licensedcode.plugin_license_policy:LicensePolicy',
-            'mark-source = scancode.plugin_mark_source:MarkSource',
-            'classify-package = summarycode.classify:PackageTopAndKeyFilesTagger',
-            'is-license-text = licensedcode.plugin_license_text:IsLicenseText',
-            'filter-clues = cluecode.plugin_filter_clues:RedundantCluesFilter',
-            'consolidate = summarycode.plugin_consolidate:Consolidator',
-        ],
-
-        # scancode_output_filter is the entry point for filter plugins executed
-        # after the post-scan plugins and used by the output plugins to
-        # exclude/filter certain files or directories from the codebase.
-        #
-        # Each entry hast this form:
-        #   plugin-name = fully.qualified.module:PluginClass
-        # where plugin-name must be a unique name for this entrypoint.
-        #
-        # See also plugincode.post_scan module for details and doc.
-        'scancode_output_filter': [
-            'only-findings = scancode.plugin_only_findings:OnlyFindings',
-            'ignore-copyrights = cluecode.plugin_ignore_copyrights:IgnoreCopyrights',
-        ],
-
-        # scancode_output is the entry point for output plugins that write a scan
-        # output in a given format at the end of a scan.
-        #
-        # Each entry hast this form:
-        #   plugin-name = fully.qualified.module:PluginClass
-        # where plugin-name must be a unique name for this entrypoint.
-        #
-        # See also plugincode._output module for details and doc.
-        'scancode_output': [
-            'html = formattedcode.output_html:HtmlOutput',
-            'html-app = formattedcode.output_html:HtmlAppOutput',
-            'json = formattedcode.output_json:JsonCompactOutput',
-            'json-pp = formattedcode.output_json:JsonPrettyOutput',
-            'spdx-tv = formattedcode.output_spdx:SpdxTvOutput',
-            'spdx-rdf = formattedcode.output_spdx:SpdxRdfOutput',
-            'csv = formattedcode.output_csv:CsvOutput',
-            'jsonlines = formattedcode.output_jsonlines:JsonLinesOutput',
-            'template = formattedcode.output_html:CustomTemplateOutput',
-            'yaml = formattedcode.output_yaml:YamlOutput',
-        ],
-    },
-)
-=======
 setup()
->>>>>>> 498defaa
