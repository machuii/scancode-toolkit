# -*- coding: utf-8 -*-
"""
    pygments.lexers.jvm
    ~~~~~~~~~~~~~~~~~~~

    Pygments lexers for JVM languages.

    :copyright: Copyright 2006-2012 by the Pygments team, see AUTHORS.
    :license: BSD, see LICENSE for details.
"""

import re

from pygments.lexer import Lexer, RegexLexer, include, bygroups, using, \
     this
from pygments.token import Text, Comment, Operator, Keyword, Name, String, \
     Number, Punctuation
from pygments.util import get_choice_opt
from pygments import unistring as uni


__all__ = ['JavaLexer', 'ScalaLexer', 'GosuLexer', 'GosuTemplateLexer',
           'GroovyLexer', 'IokeLexer', 'ClojureLexer', 'KotlinLexer',
<<<<<<< HEAD
           'CeylonLexer', 'XtendLexer', 'AspectJLexer']
=======
           'XtendLexer', 'AspectJLexer']
>>>>>>> c5cd3adb


class JavaLexer(RegexLexer):
    """
    For `Java <http://www.sun.com/java/>`_ source code.
    """

    name = 'Java'
    aliases = ['java']
    filenames = ['*.java']
    mimetypes = ['text/x-java']

    flags = re.MULTILINE | re.DOTALL

    tokens = {
        'root': [
            # method names
            (r'^(\s*(?:[a-zA-Z_][a-zA-Z0-9_\.\[\]<>]*\s+)+?)' # return arguments
             r'([a-zA-Z_][a-zA-Z0-9_]*)'                      # method name
             r'(\s*)(\()',                                    # signature start
             bygroups(using(this), Name.Function, Text, Operator)),
            (r'[^\S\n]+', Text),
            (r'//.*?\n', Comment.Single),
            (r'/\*.*?\*/', Comment.Multiline),
            (r'@[a-zA-Z_][a-zA-Z0-9_\.]*', Name.Decorator),
            (r'(assert|break|case|catch|continue|default|do|else|finally|for|'
             r'if|goto|instanceof|new|return|switch|this|throw|try|while)\b',
             Keyword),
            (r'(abstract|const|enum|extends|final|implements|native|private|'
             r'protected|public|static|strictfp|super|synchronized|throws|'
             r'transient|volatile)\b', Keyword.Declaration),
            (r'(boolean|byte|char|double|float|int|long|short|void)\b',
             Keyword.Type),
            (r'(package)(\s+)', bygroups(Keyword.Namespace, Text)),
            (r'(true|false|null)\b', Keyword.Constant),
            (r'(class|interface)(\s+)', bygroups(Keyword.Declaration, Text), 'class'),
            (r'(import)(\s+)', bygroups(Keyword.Namespace, Text), 'import'),
            (r'"(\\\\|\\"|[^"])*"', String),
            (r"'\\.'|'[^\\]'|'\\u[0-9a-f]{4}'", String.Char),
            (r'(\.)([a-zA-Z_][a-zA-Z0-9_]*)', bygroups(Operator, Name.Attribute)),
            (r'[a-zA-Z_][a-zA-Z0-9_]*:', Name.Label),
            (r'[a-zA-Z_\$][a-zA-Z0-9_]*', Name),
            (r'[~\^\*!%&\[\]\(\)\{\}<>\|+=:;,./?-]', Operator),
            (r'[0-9][0-9]*\.[0-9]+([eE][0-9]+)?[fd]?', Number.Float),
            (r'0x[0-9a-f]+', Number.Hex),
            (r'[0-9]+L?', Number.Integer),
            (r'\n', Text)
        ],
        'class': [
            (r'[a-zA-Z_][a-zA-Z0-9_]*', Name.Class, '#pop')
        ],
        'import': [
            (r'[a-zA-Z0-9_.]+\*?', Name.Namespace, '#pop')
        ],
    }


class AspectJLexer(JavaLexer):
    """
    For `AspectJ <http://www.eclipse.org/aspectj/>`_ source code.

    *New in Pygments 1.6.*
    """

    name = 'AspectJ'
    aliases = ['aspectj']
    filenames = ['*.aj']
    mimetypes = ['text/x-aspectj']

    aj_keywords = [
        'aspect', 'pointcut', 'privileged', 'call', 'execution',
        'initialization', 'preinitialization', 'handler', 'get', 'set',
        'staticinitialization', 'target', 'args', 'within', 'withincode',
        'cflow', 'cflowbelow', 'annotation', 'before', 'after', 'around',
        'proceed', 'throwing', 'returning', 'adviceexecution', 'declare',
        'parents', 'warning', 'error', 'soft', 'precedence', 'thisJoinPoint',
        'thisJoinPointStaticPart', 'thisEnclosingJoinPointStaticPart',
        'issingleton', 'perthis', 'pertarget', 'percflow', 'percflowbelow',
        'pertypewithin', 'lock', 'unlock', 'thisAspectInstance'
    ]
    aj_inter_type = ['parents:', 'warning:', 'error:', 'soft:', 'precedence:']
    aj_inter_type_annotation = ['@type', '@method', '@constructor', '@field']

    def get_tokens_unprocessed(self, text):
        for index, token, value in JavaLexer.get_tokens_unprocessed(self, text):
            if token is Name and value in self.aj_keywords:
                yield index, Keyword, value
            elif token is Name.Label and value in self.aj_inter_type:
                yield index, Keyword, value[:-1]
                yield index, Operator, value[-1]
            elif token is Name.Decorator and value in self.aj_inter_type_annotation:
                yield index, Keyword, value
            else:
                yield index, token, value


class ScalaLexer(RegexLexer):
    """
    For `Scala <http://www.scala-lang.org>`_ source code.
    """

    name = 'Scala'
    aliases = ['scala']
    filenames = ['*.scala']
    mimetypes = ['text/x-scala']

    flags = re.MULTILINE | re.DOTALL

    # don't use raw unicode strings!
    op = u'[-~\\^\\*!%&\\\\<>\\|+=:/?@\u00a6-\u00a7\u00a9\u00ac\u00ae\u00b0-\u00b1\u00b6\u00d7\u00f7\u03f6\u0482\u0606-\u0608\u060e-\u060f\u06e9\u06fd-\u06fe\u07f6\u09fa\u0b70\u0bf3-\u0bf8\u0bfa\u0c7f\u0cf1-\u0cf2\u0d79\u0f01-\u0f03\u0f13-\u0f17\u0f1a-\u0f1f\u0f34\u0f36\u0f38\u0fbe-\u0fc5\u0fc7-\u0fcf\u109e-\u109f\u1360\u1390-\u1399\u1940\u19e0-\u19ff\u1b61-\u1b6a\u1b74-\u1b7c\u2044\u2052\u207a-\u207c\u208a-\u208c\u2100-\u2101\u2103-\u2106\u2108-\u2109\u2114\u2116-\u2118\u211e-\u2123\u2125\u2127\u2129\u212e\u213a-\u213b\u2140-\u2144\u214a-\u214d\u214f\u2190-\u2328\u232b-\u244a\u249c-\u24e9\u2500-\u2767\u2794-\u27c4\u27c7-\u27e5\u27f0-\u2982\u2999-\u29d7\u29dc-\u29fb\u29fe-\u2b54\u2ce5-\u2cea\u2e80-\u2ffb\u3004\u3012-\u3013\u3020\u3036-\u3037\u303e-\u303f\u3190-\u3191\u3196-\u319f\u31c0-\u31e3\u3200-\u321e\u322a-\u3250\u3260-\u327f\u328a-\u32b0\u32c0-\u33ff\u4dc0-\u4dff\ua490-\ua4c6\ua828-\ua82b\ufb29\ufdfd\ufe62\ufe64-\ufe66\uff0b\uff1c-\uff1e\uff5c\uff5e\uffe2\uffe4\uffe8-\uffee\ufffc-\ufffd]+'

    letter = u'[a-zA-Z\\$_\u00aa\u00b5\u00ba\u00c0-\u00d6\u00d8-\u00f6\u00f8-\u02af\u0370-\u0373\u0376-\u0377\u037b-\u037d\u0386\u0388-\u03f5\u03f7-\u0481\u048a-\u0556\u0561-\u0587\u05d0-\u05f2\u0621-\u063f\u0641-\u064a\u066e-\u066f\u0671-\u06d3\u06d5\u06ee-\u06ef\u06fa-\u06fc\u06ff\u0710\u0712-\u072f\u074d-\u07a5\u07b1\u07ca-\u07ea\u0904-\u0939\u093d\u0950\u0958-\u0961\u0972-\u097f\u0985-\u09b9\u09bd\u09ce\u09dc-\u09e1\u09f0-\u09f1\u0a05-\u0a39\u0a59-\u0a5e\u0a72-\u0a74\u0a85-\u0ab9\u0abd\u0ad0-\u0ae1\u0b05-\u0b39\u0b3d\u0b5c-\u0b61\u0b71\u0b83-\u0bb9\u0bd0\u0c05-\u0c3d\u0c58-\u0c61\u0c85-\u0cb9\u0cbd\u0cde-\u0ce1\u0d05-\u0d3d\u0d60-\u0d61\u0d7a-\u0d7f\u0d85-\u0dc6\u0e01-\u0e30\u0e32-\u0e33\u0e40-\u0e45\u0e81-\u0eb0\u0eb2-\u0eb3\u0ebd-\u0ec4\u0edc-\u0f00\u0f40-\u0f6c\u0f88-\u0f8b\u1000-\u102a\u103f\u1050-\u1055\u105a-\u105d\u1061\u1065-\u1066\u106e-\u1070\u1075-\u1081\u108e\u10a0-\u10fa\u1100-\u135a\u1380-\u138f\u13a0-\u166c\u166f-\u1676\u1681-\u169a\u16a0-\u16ea\u16ee-\u1711\u1720-\u1731\u1740-\u1751\u1760-\u1770\u1780-\u17b3\u17dc\u1820-\u1842\u1844-\u18a8\u18aa-\u191c\u1950-\u19a9\u19c1-\u19c7\u1a00-\u1a16\u1b05-\u1b33\u1b45-\u1b4b\u1b83-\u1ba0\u1bae-\u1baf\u1c00-\u1c23\u1c4d-\u1c4f\u1c5a-\u1c77\u1d00-\u1d2b\u1d62-\u1d77\u1d79-\u1d9a\u1e00-\u1fbc\u1fbe\u1fc2-\u1fcc\u1fd0-\u1fdb\u1fe0-\u1fec\u1ff2-\u1ffc\u2071\u207f\u2102\u2107\u210a-\u2113\u2115\u2119-\u211d\u2124\u2126\u2128\u212a-\u212d\u212f-\u2139\u213c-\u213f\u2145-\u2149\u214e\u2160-\u2188\u2c00-\u2c7c\u2c80-\u2ce4\u2d00-\u2d65\u2d80-\u2dde\u3006-\u3007\u3021-\u3029\u3038-\u303a\u303c\u3041-\u3096\u309f\u30a1-\u30fa\u30ff-\u318e\u31a0-\u31b7\u31f0-\u31ff\u3400-\u4db5\u4e00-\ua014\ua016-\ua48c\ua500-\ua60b\ua610-\ua61f\ua62a-\ua66e\ua680-\ua697\ua722-\ua76f\ua771-\ua787\ua78b-\ua801\ua803-\ua805\ua807-\ua80a\ua80c-\ua822\ua840-\ua873\ua882-\ua8b3\ua90a-\ua925\ua930-\ua946\uaa00-\uaa28\uaa40-\uaa42\uaa44-\uaa4b\uac00-\ud7a3\uf900-\ufb1d\ufb1f-\ufb28\ufb2a-\ufd3d\ufd50-\ufdfb\ufe70-\ufefc\uff21-\uff3a\uff41-\uff5a\uff66-\uff6f\uff71-\uff9d\uffa0-\uffdc]'

    upper = u'[A-Z\\$_\u00c0-\u00d6\u00d8-\u00de\u0100\u0102\u0104\u0106\u0108\u010a\u010c\u010e\u0110\u0112\u0114\u0116\u0118\u011a\u011c\u011e\u0120\u0122\u0124\u0126\u0128\u012a\u012c\u012e\u0130\u0132\u0134\u0136\u0139\u013b\u013d\u013f\u0141\u0143\u0145\u0147\u014a\u014c\u014e\u0150\u0152\u0154\u0156\u0158\u015a\u015c\u015e\u0160\u0162\u0164\u0166\u0168\u016a\u016c\u016e\u0170\u0172\u0174\u0176\u0178-\u0179\u017b\u017d\u0181-\u0182\u0184\u0186-\u0187\u0189-\u018b\u018e-\u0191\u0193-\u0194\u0196-\u0198\u019c-\u019d\u019f-\u01a0\u01a2\u01a4\u01a6-\u01a7\u01a9\u01ac\u01ae-\u01af\u01b1-\u01b3\u01b5\u01b7-\u01b8\u01bc\u01c4\u01c7\u01ca\u01cd\u01cf\u01d1\u01d3\u01d5\u01d7\u01d9\u01db\u01de\u01e0\u01e2\u01e4\u01e6\u01e8\u01ea\u01ec\u01ee\u01f1\u01f4\u01f6-\u01f8\u01fa\u01fc\u01fe\u0200\u0202\u0204\u0206\u0208\u020a\u020c\u020e\u0210\u0212\u0214\u0216\u0218\u021a\u021c\u021e\u0220\u0222\u0224\u0226\u0228\u022a\u022c\u022e\u0230\u0232\u023a-\u023b\u023d-\u023e\u0241\u0243-\u0246\u0248\u024a\u024c\u024e\u0370\u0372\u0376\u0386\u0388-\u038f\u0391-\u03ab\u03cf\u03d2-\u03d4\u03d8\u03da\u03dc\u03de\u03e0\u03e2\u03e4\u03e6\u03e8\u03ea\u03ec\u03ee\u03f4\u03f7\u03f9-\u03fa\u03fd-\u042f\u0460\u0462\u0464\u0466\u0468\u046a\u046c\u046e\u0470\u0472\u0474\u0476\u0478\u047a\u047c\u047e\u0480\u048a\u048c\u048e\u0490\u0492\u0494\u0496\u0498\u049a\u049c\u049e\u04a0\u04a2\u04a4\u04a6\u04a8\u04aa\u04ac\u04ae\u04b0\u04b2\u04b4\u04b6\u04b8\u04ba\u04bc\u04be\u04c0-\u04c1\u04c3\u04c5\u04c7\u04c9\u04cb\u04cd\u04d0\u04d2\u04d4\u04d6\u04d8\u04da\u04dc\u04de\u04e0\u04e2\u04e4\u04e6\u04e8\u04ea\u04ec\u04ee\u04f0\u04f2\u04f4\u04f6\u04f8\u04fa\u04fc\u04fe\u0500\u0502\u0504\u0506\u0508\u050a\u050c\u050e\u0510\u0512\u0514\u0516\u0518\u051a\u051c\u051e\u0520\u0522\u0531-\u0556\u10a0-\u10c5\u1e00\u1e02\u1e04\u1e06\u1e08\u1e0a\u1e0c\u1e0e\u1e10\u1e12\u1e14\u1e16\u1e18\u1e1a\u1e1c\u1e1e\u1e20\u1e22\u1e24\u1e26\u1e28\u1e2a\u1e2c\u1e2e\u1e30\u1e32\u1e34\u1e36\u1e38\u1e3a\u1e3c\u1e3e\u1e40\u1e42\u1e44\u1e46\u1e48\u1e4a\u1e4c\u1e4e\u1e50\u1e52\u1e54\u1e56\u1e58\u1e5a\u1e5c\u1e5e\u1e60\u1e62\u1e64\u1e66\u1e68\u1e6a\u1e6c\u1e6e\u1e70\u1e72\u1e74\u1e76\u1e78\u1e7a\u1e7c\u1e7e\u1e80\u1e82\u1e84\u1e86\u1e88\u1e8a\u1e8c\u1e8e\u1e90\u1e92\u1e94\u1e9e\u1ea0\u1ea2\u1ea4\u1ea6\u1ea8\u1eaa\u1eac\u1eae\u1eb0\u1eb2\u1eb4\u1eb6\u1eb8\u1eba\u1ebc\u1ebe\u1ec0\u1ec2\u1ec4\u1ec6\u1ec8\u1eca\u1ecc\u1ece\u1ed0\u1ed2\u1ed4\u1ed6\u1ed8\u1eda\u1edc\u1ede\u1ee0\u1ee2\u1ee4\u1ee6\u1ee8\u1eea\u1eec\u1eee\u1ef0\u1ef2\u1ef4\u1ef6\u1ef8\u1efa\u1efc\u1efe\u1f08-\u1f0f\u1f18-\u1f1d\u1f28-\u1f2f\u1f38-\u1f3f\u1f48-\u1f4d\u1f59-\u1f5f\u1f68-\u1f6f\u1fb8-\u1fbb\u1fc8-\u1fcb\u1fd8-\u1fdb\u1fe8-\u1fec\u1ff8-\u1ffb\u2102\u2107\u210b-\u210d\u2110-\u2112\u2115\u2119-\u211d\u2124\u2126\u2128\u212a-\u212d\u2130-\u2133\u213e-\u213f\u2145\u2183\u2c00-\u2c2e\u2c60\u2c62-\u2c64\u2c67\u2c69\u2c6b\u2c6d-\u2c6f\u2c72\u2c75\u2c80\u2c82\u2c84\u2c86\u2c88\u2c8a\u2c8c\u2c8e\u2c90\u2c92\u2c94\u2c96\u2c98\u2c9a\u2c9c\u2c9e\u2ca0\u2ca2\u2ca4\u2ca6\u2ca8\u2caa\u2cac\u2cae\u2cb0\u2cb2\u2cb4\u2cb6\u2cb8\u2cba\u2cbc\u2cbe\u2cc0\u2cc2\u2cc4\u2cc6\u2cc8\u2cca\u2ccc\u2cce\u2cd0\u2cd2\u2cd4\u2cd6\u2cd8\u2cda\u2cdc\u2cde\u2ce0\u2ce2\ua640\ua642\ua644\ua646\ua648\ua64a\ua64c\ua64e\ua650\ua652\ua654\ua656\ua658\ua65a\ua65c\ua65e\ua662\ua664\ua666\ua668\ua66a\ua66c\ua680\ua682\ua684\ua686\ua688\ua68a\ua68c\ua68e\ua690\ua692\ua694\ua696\ua722\ua724\ua726\ua728\ua72a\ua72c\ua72e\ua732\ua734\ua736\ua738\ua73a\ua73c\ua73e\ua740\ua742\ua744\ua746\ua748\ua74a\ua74c\ua74e\ua750\ua752\ua754\ua756\ua758\ua75a\ua75c\ua75e\ua760\ua762\ua764\ua766\ua768\ua76a\ua76c\ua76e\ua779\ua77b\ua77d-\ua77e\ua780\ua782\ua784\ua786\ua78b\uff21-\uff3a]'

    idrest = ur'%s(?:%s|[0-9])*(?:(?<=_)%s)?' % (letter, letter, op)

    tokens = {
        'root': [
            # method names
            (r'(class|trait|object)(\s+)', bygroups(Keyword, Text), 'class'),
            (ur"'%s" % idrest, Text.Symbol),
            (r'[^\S\n]+', Text),
            (r'//.*?\n', Comment.Single),
            (r'/\*', Comment.Multiline, 'comment'),
            (ur'@%s' % idrest, Name.Decorator),
            (ur'(abstract|ca(?:se|tch)|d(?:ef|o)|e(?:lse|xtends)|'
             ur'f(?:inal(?:ly)?|or(?:Some)?)|i(?:f|mplicit)|'
             ur'lazy|match|new|override|pr(?:ivate|otected)'
             ur'|re(?:quires|turn)|s(?:ealed|uper)|'
             ur't(?:h(?:is|row)|ry)|va[lr]|w(?:hile|ith)|yield)\b|'
             u'(<[%:-]|=>|>:|[#=@_\u21D2\u2190])(\\b|(?=\\s)|$)', Keyword),
            (ur':(?!%s)' % op, Keyword, 'type'),
            (ur'%s%s\b' % (upper, idrest), Name.Class),
            (r'(true|false|null)\b', Keyword.Constant),
            (r'(import|package)(\s+)', bygroups(Keyword, Text), 'import'),
            (r'(type)(\s+)', bygroups(Keyword, Text), 'type'),
            (r'""".*?"""(?!")', String),
            (r'"(\\\\|\\"|[^"])*"', String),
            (r"'\\.'|'[^\\]'|'\\u[0-9a-f]{4}'", String.Char),
#            (ur'(\.)(%s|%s|`[^`]+`)' % (idrest, op), bygroups(Operator,
#             Name.Attribute)),
            (idrest, Name),
            (r'`[^`]+`', Name),
            (r'\[', Operator, 'typeparam'),
            (r'[\(\)\{\};,.#]', Operator),
            (op, Operator),
            (r'([0-9][0-9]*\.[0-9]*|\.[0-9]+)([eE][+-]?[0-9]+)?[fFdD]?',
             Number.Float),
            (r'0x[0-9a-f]+', Number.Hex),
            (r'[0-9]+L?', Number.Integer),
            (r'\n', Text)
        ],
        'class': [
            (ur'(%s|%s|`[^`]+`)(\s*)(\[)' % (idrest, op),
             bygroups(Name.Class, Text, Operator), 'typeparam'),
            (r'\s+', Text),
            (r'{', Operator, '#pop'),
            (r'\(', Operator, '#pop'),
            (r'//.*?\n', Comment.Single, '#pop'),
            (ur'%s|%s|`[^`]+`' % (idrest, op), Name.Class, '#pop'),
        ],
        'type': [
            (r'\s+', Text),
            (u'<[%:]|>:|[#_\u21D2]|forSome|type', Keyword),
            (r'([,\);}]|=>|=)(\s*)', bygroups(Operator, Text), '#pop'),
            (r'[\(\{]', Operator, '#push'),
            (ur'((?:%s|%s|`[^`]+`)(?:\.(?:%s|%s|`[^`]+`))*)(\s*)(\[)' %
             (idrest, op, idrest, op),
             bygroups(Keyword.Type, Text, Operator), ('#pop', 'typeparam')),
            (ur'((?:%s|%s|`[^`]+`)(?:\.(?:%s|%s|`[^`]+`))*)(\s*)$' %
             (idrest, op, idrest, op),
             bygroups(Keyword.Type, Text), '#pop'),
            (r'//.*?\n', Comment.Single, '#pop'),
            (ur'\.|%s|%s|`[^`]+`' % (idrest, op), Keyword.Type)
        ],
        'typeparam': [
            (r'[\s,]+', Text),
            (u'<[%:]|=>|>:|[#_\u21D2]|forSome|type', Keyword),
            (r'([\]\)\}])', Operator, '#pop'),
            (r'[\(\[\{]', Operator, '#push'),
            (ur'\.|%s|%s|`[^`]+`' % (idrest, op), Keyword.Type)
        ],
        'comment': [
            (r'[^/\*]+', Comment.Multiline),
            (r'/\*', Comment.Multiline, '#push'),
            (r'\*/', Comment.Multiline, '#pop'),
            (r'[*/]', Comment.Multiline)
        ],
        'import': [
            (ur'(%s|\.)+' % idrest, Name.Namespace, '#pop')
        ],
    }


class GosuLexer(RegexLexer):
    """
    For Gosu source code.

    *New in Pygments 1.5.*
    """

    name = 'Gosu'
    aliases = ['gosu']
    filenames = ['*.gs', '*.gsx', '*.gsp', '*.vark']
    mimetypes = ['text/x-gosu']

    flags = re.MULTILINE | re.DOTALL

    tokens = {
        'root': [
            # method names
            (r'^(\s*(?:[a-zA-Z_][a-zA-Z0-9_\.\[\]]*\s+)+?)' # modifiers etc.
             r'([a-zA-Z_][a-zA-Z0-9_]*)'                    # method name
             r'(\s*)(\()',                                  # signature start
             bygroups(using(this), Name.Function, Text, Operator)),
            (r'[^\S\n]+', Text),
            (r'//.*?\n', Comment.Single),
            (r'/\*.*?\*/', Comment.Multiline),
            (r'@[a-zA-Z_][a-zA-Z0-9_\.]*', Name.Decorator),
            (r'(in|as|typeof|statictypeof|typeis|typeas|if|else|foreach|for|'
             r'index|while|do|continue|break|return|try|catch|finally|this|'
             r'throw|new|switch|case|default|eval|super|outer|classpath|'
             r'using)\b', Keyword),
            (r'(var|delegate|construct|function|private|internal|protected|'
             r'public|abstract|override|final|static|extends|transient|'
             r'implements|represents|readonly)\b', Keyword.Declaration),
            (r'(property\s+)(get|set|)', Keyword.Declaration),
            (r'(boolean|byte|char|double|float|int|long|short|void|block)\b',
             Keyword.Type),
            (r'(package)(\s+)', bygroups(Keyword.Namespace, Text)),
            (r'(true|false|null|NaN|Infinity)\b', Keyword.Constant),
            (r'(class|interface|enhancement|enum)(\s+)([a-zA-Z_][a-zA-Z0-9_]*)',
             bygroups(Keyword.Declaration, Text, Name.Class)),
            (r'(uses)(\s+)([a-zA-Z0-9_.]+\*?)',
             bygroups(Keyword.Namespace, Text, Name.Namespace)),
            (r'"', String, 'string'),
            (r'(\??[\.#])([a-zA-Z_][a-zA-Z0-9_]*)',
             bygroups(Operator, Name.Attribute)),
            (r'(:)([a-zA-Z_][a-zA-Z0-9_]*)',
             bygroups(Operator, Name.Attribute)),
            (r'[a-zA-Z_\$][a-zA-Z0-9_]*', Name),
            (r'and|or|not|[\\~\^\*!%&\[\]\(\)\{\}<>\|+=:;,./?-]', Operator),
            (r'[0-9][0-9]*\.[0-9]+([eE][0-9]+)?[fd]?', Number.Float),
            (r'[0-9]+', Number.Integer),
            (r'\n', Text)
        ],
        'templateText': [
          (r'(\\<)|(\\\$)', String),
          (r'(<%@\s+)(extends|params)',
           bygroups(Operator, Name.Decorator), 'stringTemplate'),
          (r'<%!--.*?--%>', Comment.Multiline),
          (r'(<%)|(<%=)', Operator, 'stringTemplate'),
          (r'\$\{', Operator, 'stringTemplateShorthand'),
          (r'.', String)
        ],
        'string': [
          (r'"', String, '#pop'),
          include('templateText')
        ],
        'stringTemplate': [
          (r'"', String, 'string'),
          (r'%>', Operator, '#pop'),
          include('root')
        ],
        'stringTemplateShorthand': [
          (r'"', String, 'string'),
          (r'\{', Operator, 'stringTemplateShorthand'),
          (r'\}', Operator, '#pop'),
          include('root')
        ],
    }


class GosuTemplateLexer(Lexer):
    """
    For Gosu templates.

    *New in Pygments 1.5.*
    """

    name = 'Gosu Template'
    aliases = ['gst']
    filenames = ['*.gst']
    mimetypes = ['text/x-gosu-template']
    lexer = GosuLexer()

    def get_tokens_unprocessed(self, text):
        stack = ['templateText']
        for item in self.lexer.get_tokens_unprocessed(text, stack):
            yield item


class GroovyLexer(RegexLexer):
    """
    For `Groovy <http://groovy.codehaus.org/>`_ source code.

    *New in Pygments 1.5.*
    """

    name = 'Groovy'
    aliases = ['groovy']
    filenames = ['*.groovy']
    mimetypes = ['text/x-groovy']

    flags = re.MULTILINE | re.DOTALL

    tokens = {
        'root': [
            # method names
            (r'^(\s*(?:[a-zA-Z_][a-zA-Z0-9_\.\[\]]*\s+)+?)' # return arguments
             r'([a-zA-Z_][a-zA-Z0-9_]*)'                    # method name
             r'(\s*)(\()',                                  # signature start
             bygroups(using(this), Name.Function, Text, Operator)),
            (r'[^\S\n]+', Text),
            (r'//.*?\n', Comment.Single),
            (r'/\*.*?\*/', Comment.Multiline),
            (r'@[a-zA-Z_][a-zA-Z0-9_\.]*', Name.Decorator),
            (r'(assert|break|case|catch|continue|default|do|else|finally|for|'
             r'if|goto|instanceof|new|return|switch|this|throw|try|while|in|as)\b',
             Keyword),
            (r'(abstract|const|enum|extends|final|implements|native|private|'
             r'protected|public|static|strictfp|super|synchronized|throws|'
             r'transient|volatile)\b', Keyword.Declaration),
            (r'(def|boolean|byte|char|double|float|int|long|short|void)\b',
             Keyword.Type),
            (r'(package)(\s+)', bygroups(Keyword.Namespace, Text)),
            (r'(true|false|null)\b', Keyword.Constant),
            (r'(class|interface)(\s+)', bygroups(Keyword.Declaration, Text),
             'class'),
            (r'(import)(\s+)', bygroups(Keyword.Namespace, Text), 'import'),
            (r'"(\\\\|\\"|[^"])*"', String.Double),
            (r"'(\\\\|\\'|[^'])*'", String.Single),
            (r'\$/((?!/\$).)*/\$', String),
            (r'/(\\\\|\\"|[^/])*/', String),
            (r"'\\.'|'[^\\]'|'\\u[0-9a-f]{4}'", String.Char),
            (r'(\.)([a-zA-Z_][a-zA-Z0-9_]*)', bygroups(Operator, Name.Attribute)),
            (r'[a-zA-Z_][a-zA-Z0-9_]*:', Name.Label),
            (r'[a-zA-Z_\$][a-zA-Z0-9_]*', Name),
            (r'[~\^\*!%&\[\]\(\)\{\}<>\|+=:;,./?-]', Operator),
            (r'[0-9][0-9]*\.[0-9]+([eE][0-9]+)?[fd]?', Number.Float),
            (r'0x[0-9a-f]+', Number.Hex),
            (r'[0-9]+L?', Number.Integer),
            (r'\n', Text)
        ],
        'class': [
            (r'[a-zA-Z_][a-zA-Z0-9_]*', Name.Class, '#pop')
        ],
        'import': [
            (r'[a-zA-Z0-9_.]+\*?', Name.Namespace, '#pop')
        ],
    }


class IokeLexer(RegexLexer):
    """
    For `Ioke <http://ioke.org/>`_ (a strongly typed, dynamic,
    prototype based programming language) source.

    *New in Pygments 1.4.*
    """
    name = 'Ioke'
    filenames = ['*.ik']
    aliases = ['ioke', 'ik']
    mimetypes = ['text/x-iokesrc']
    tokens = {
        'interpolatableText': [
            (r'(\\b|\\e|\\t|\\n|\\f|\\r|\\"|\\\\|\\#|\\\Z|\\u[0-9a-fA-F]{1,4}'
             r'|\\[0-3]?[0-7]?[0-7])', String.Escape),
            (r'#{', Punctuation, 'textInterpolationRoot')
            ],

        'text': [
            (r'(?<!\\)"', String, '#pop'),
            include('interpolatableText'),
            (r'[^"]', String)
            ],

        'documentation': [
            (r'(?<!\\)"', String.Doc, '#pop'),
            include('interpolatableText'),
            (r'[^"]', String.Doc)
            ],

        'textInterpolationRoot': [
            (r'}', Punctuation, '#pop'),
            include('root')
            ],

        'slashRegexp': [
            (r'(?<!\\)/[oxpniums]*', String.Regex, '#pop'),
            include('interpolatableText'),
            (r'\\/', String.Regex),
            (r'[^/]', String.Regex)
            ],

        'squareRegexp': [
            (r'(?<!\\)][oxpniums]*', String.Regex, '#pop'),
            include('interpolatableText'),
            (r'\\]', String.Regex),
            (r'[^\]]', String.Regex)
            ],

        'squareText': [
            (r'(?<!\\)]', String, '#pop'),
            include('interpolatableText'),
            (r'[^\]]', String)
            ],

        'root': [
            (r'\n', Text),
            (r'\s+', Text),

            # Comments
            (r';(.*?)\n', Comment),
            (r'\A#!(.*?)\n', Comment),

            #Regexps
            (r'#/', String.Regex, 'slashRegexp'),
            (r'#r\[', String.Regex, 'squareRegexp'),

            #Symbols
            (r':[a-zA-Z0-9_!:?]+', String.Symbol),
            (r'[a-zA-Z0-9_!:?]+:(?![a-zA-Z0-9_!?])', String.Other),
            (r':"(\\\\|\\"|[^"])*"', String.Symbol),

            #Documentation
            (r'((?<=fn\()|(?<=fnx\()|(?<=method\()|(?<=macro\()|(?<=lecro\()'
             r'|(?<=syntax\()|(?<=dmacro\()|(?<=dlecro\()|(?<=dlecrox\()'
             r'|(?<=dsyntax\())\s*"', String.Doc, 'documentation'),

            #Text
            (r'"', String, 'text'),
            (r'#\[', String, 'squareText'),

            #Mimic
            (r'[a-zA-Z0-9_][a-zA-Z0-9!?_:]+(?=\s*=.*mimic\s)', Name.Entity),

            #Assignment
            (r'[a-zA-Z_][a-zA-Z0-9_!:?]*(?=[\s]*[+*/-]?=[^=].*($|\.))',
             Name.Variable),

            # keywords
            (r'(break|cond|continue|do|ensure|for|for:dict|for:set|if|let|'
             r'loop|p:for|p:for:dict|p:for:set|return|unless|until|while|'
             r'with)(?![a-zA-Z0-9!:_?])', Keyword.Reserved),

            # Origin
            (r'(eval|mimic|print|println)(?![a-zA-Z0-9!:_?])', Keyword),

            # Base
            (r'(cell\?|cellNames|cellOwner\?|cellOwner|cells|cell|'
             r'documentation|hash|identity|mimic|removeCell\!|undefineCell\!)'
             r'(?![a-zA-Z0-9!:_?])', Keyword),

            # Ground
            (r'(stackTraceAsText)(?![a-zA-Z0-9!:_?])', Keyword),

            #DefaultBehaviour Literals
            (r'(dict|list|message|set)(?![a-zA-Z0-9!:_?])', Keyword.Reserved),

            #DefaultBehaviour Case
            (r'(case|case:and|case:else|case:nand|case:nor|case:not|case:or|'
             r'case:otherwise|case:xor)(?![a-zA-Z0-9!:_?])', Keyword.Reserved),

            #DefaultBehaviour Reflection
            (r'(asText|become\!|derive|freeze\!|frozen\?|in\?|is\?|kind\?|'
             r'mimic\!|mimics|mimics\?|prependMimic\!|removeAllMimics\!|'
             r'removeMimic\!|same\?|send|thaw\!|uniqueHexId)'
             r'(?![a-zA-Z0-9!:_?])', Keyword),

            #DefaultBehaviour Aspects
            (r'(after|around|before)(?![a-zA-Z0-9!:_?])', Keyword.Reserved),

            # DefaultBehaviour
            (r'(kind|cellDescriptionDict|cellSummary|genSym|inspect|notice)'
             r'(?![a-zA-Z0-9!:_?])', Keyword),
            (r'(use|destructuring)', Keyword.Reserved),

            #DefaultBehavior BaseBehavior
            (r'(cell\?|cellOwner\?|cellOwner|cellNames|cells|cell|'
             r'documentation|identity|removeCell!|undefineCell)'
             r'(?![a-zA-Z0-9!:_?])', Keyword),

            #DefaultBehavior Internal
            (r'(internal:compositeRegexp|internal:concatenateText|'
             r'internal:createDecimal|internal:createNumber|'
             r'internal:createRegexp|internal:createText)'
             r'(?![a-zA-Z0-9!:_?])', Keyword.Reserved),

            #DefaultBehaviour Conditions
            (r'(availableRestarts|bind|error\!|findRestart|handle|'
             r'invokeRestart|rescue|restart|signal\!|warn\!)'
             r'(?![a-zA-Z0-9!:_?])', Keyword.Reserved),

            # constants
            (r'(nil|false|true)(?![a-zA-Z0-9!:_?])', Name.Constant),

            # names
            (r'(Arity|Base|Call|Condition|DateTime|Aspects|Pointcut|'
             r'Assignment|BaseBehavior|Boolean|Case|AndCombiner|Else|'
             r'NAndCombiner|NOrCombiner|NotCombiner|OrCombiner|XOrCombiner|'
             r'Conditions|Definitions|FlowControl|Internal|Literals|'
             r'Reflection|DefaultMacro|DefaultMethod|DefaultSyntax|Dict|'
             r'FileSystem|Ground|Handler|Hook|IO|IokeGround|Struct|'
             r'LexicalBlock|LexicalMacro|List|Message|Method|Mixins|'
             r'NativeMethod|Number|Origin|Pair|Range|Reflector|Regexp Match|'
             r'Regexp|Rescue|Restart|Runtime|Sequence|Set|Symbol|'
             r'System|Text|Tuple)(?![a-zA-Z0-9!:_?])', Name.Builtin),

            # functions
            (ur'(generateMatchMethod|aliasMethod|\u03bb|\u028E|fnx|fn|method|'
             ur'dmacro|dlecro|syntax|macro|dlecrox|lecrox|lecro|syntax)'
             ur'(?![a-zA-Z0-9!:_?])', Name.Function),

            # Numbers
            (r'-?0[xX][0-9a-fA-F]+', Number.Hex),
            (r'-?(\d+\.?\d*|\d*\.\d+)([eE][+-]?[0-9]+)?', Number.Float),
            (r'-?\d+', Number.Integer),

            (r'#\(', Punctuation),

             # Operators
            (ur'(&&>>|\|\|>>|\*\*>>|:::|::|\.\.\.|===|\*\*>|\*\*=|&&>|&&=|'
             ur'\|\|>|\|\|=|\->>|\+>>|!>>|<>>>|<>>|&>>|%>>|#>>|@>>|/>>|\*>>|'
             ur'\?>>|\|>>|\^>>|~>>|\$>>|=>>|<<=|>>=|<=>|<\->|=~|!~|=>|\+\+|'
             ur'\-\-|<=|>=|==|!=|&&|\.\.|\+=|\-=|\*=|\/=|%=|&=|\^=|\|=|<\-|'
             ur'\+>|!>|<>|&>|%>|#>|\@>|\/>|\*>|\?>|\|>|\^>|~>|\$>|<\->|\->|'
             ur'<<|>>|\*\*|\?\||\?&|\|\||>|<|\*|\/|%|\+|\-|&|\^|\||=|\$|!|~|'
             ur'\?|#|\u2260|\u2218|\u2208|\u2209)', Operator),
            (r'(and|nand|or|xor|nor|return|import)(?![a-zA-Z0-9_!?])',
             Operator),

            # Punctuation
            (r'(\`\`|\`|\'\'|\'|\.|\,|@@|@|\[|\]|\(|\)|{|})', Punctuation),

            #kinds
            (r'[A-Z][a-zA-Z0-9_!:?]*', Name.Class),

            #default cellnames
            (r'[a-z_][a-zA-Z0-9_!:?]*', Name)
        ]
    }


class ClojureLexer(RegexLexer):
    """
    Lexer for `Clojure <http://clojure.org/>`_ source code.

    *New in Pygments 0.11.*
    """
    name = 'Clojure'
    aliases = ['clojure', 'clj']
    filenames = ['*.clj']
    mimetypes = ['text/x-clojure', 'application/x-clojure']

    special_forms = [
        '.', 'def', 'do', 'fn', 'if', 'let', 'new', 'quote', 'var', 'loop'
    ]

    # It's safe to consider 'ns' a declaration thing because it defines a new
    # namespace.
    declarations = [
        'def-', 'defn', 'defn-', 'defmacro', 'defmulti', 'defmethod',
        'defstruct', 'defonce', 'declare', 'definline', 'definterface',
        'defprotocol', 'defrecord', 'deftype', 'defproject', 'ns'
    ]

    builtins = [
        '*', '+', '-', '->', '/', '<', '<=', '=', '==', '>', '>=', '..',
        'accessor', 'agent', 'agent-errors', 'aget', 'alength', 'all-ns',
        'alter', 'and', 'append-child', 'apply', 'array-map', 'aset',
        'aset-boolean', 'aset-byte', 'aset-char', 'aset-double', 'aset-float',
        'aset-int', 'aset-long', 'aset-short', 'assert', 'assoc', 'await',
        'await-for', 'bean', 'binding', 'bit-and', 'bit-not', 'bit-or',
        'bit-shift-left', 'bit-shift-right', 'bit-xor', 'boolean', 'branch?',
        'butlast', 'byte', 'cast', 'char', 'children', 'class',
        'clear-agent-errors', 'comment', 'commute', 'comp', 'comparator',
        'complement', 'concat', 'conj', 'cons', 'constantly', 'cond', 'if-not',
        'construct-proxy', 'contains?', 'count', 'create-ns', 'create-struct',
        'cycle', 'dec',  'deref', 'difference', 'disj', 'dissoc', 'distinct',
        'doall', 'doc', 'dorun', 'doseq', 'dosync', 'dotimes', 'doto',
        'double', 'down', 'drop', 'drop-while', 'edit', 'end?', 'ensure',
        'eval', 'every?', 'false?', 'ffirst', 'file-seq', 'filter', 'find',
        'find-doc', 'find-ns', 'find-var', 'first', 'float', 'flush', 'for',
        'fnseq', 'frest', 'gensym', 'get-proxy-class', 'get',
        'hash-map', 'hash-set', 'identical?', 'identity', 'if-let', 'import',
        'in-ns', 'inc', 'index', 'insert-child', 'insert-left', 'insert-right',
        'inspect-table', 'inspect-tree', 'instance?', 'int', 'interleave',
        'intersection', 'into', 'into-array', 'iterate', 'join', 'key', 'keys',
        'keyword', 'keyword?', 'last', 'lazy-cat', 'lazy-cons', 'left',
        'lefts', 'line-seq', 'list*', 'list', 'load', 'load-file',
        'locking', 'long', 'loop', 'macroexpand', 'macroexpand-1',
        'make-array', 'make-node', 'map', 'map-invert', 'map?', 'mapcat',
        'max', 'max-key', 'memfn', 'merge', 'merge-with', 'meta', 'min',
        'min-key', 'name', 'namespace', 'neg?', 'new', 'newline', 'next',
        'nil?', 'node', 'not', 'not-any?', 'not-every?', 'not=', 'ns-imports',
        'ns-interns', 'ns-map', 'ns-name', 'ns-publics', 'ns-refers',
        'ns-resolve', 'ns-unmap', 'nth', 'nthrest', 'or', 'parse', 'partial',
        'path', 'peek', 'pop', 'pos?', 'pr', 'pr-str', 'print', 'print-str',
        'println', 'println-str', 'prn', 'prn-str', 'project', 'proxy',
        'proxy-mappings', 'quot', 'rand', 'rand-int', 'range', 're-find',
        're-groups', 're-matcher', 're-matches', 're-pattern', 're-seq',
        'read', 'read-line', 'reduce', 'ref', 'ref-set', 'refer', 'rem',
        'remove', 'remove-method', 'remove-ns', 'rename', 'rename-keys',
        'repeat', 'replace', 'replicate', 'resolve', 'rest', 'resultset-seq',
        'reverse', 'rfirst', 'right', 'rights', 'root', 'rrest', 'rseq',
        'second', 'select', 'select-keys', 'send', 'send-off', 'seq',
        'seq-zip', 'seq?', 'set', 'short', 'slurp', 'some', 'sort',
        'sort-by', 'sorted-map', 'sorted-map-by', 'sorted-set',
        'special-symbol?', 'split-at', 'split-with', 'str', 'string?',
        'struct', 'struct-map', 'subs', 'subvec', 'symbol', 'symbol?',
        'sync', 'take', 'take-nth', 'take-while', 'test', 'time', 'to-array',
        'to-array-2d', 'tree-seq', 'true?', 'union', 'up', 'update-proxy',
        'val', 'vals', 'var-get', 'var-set', 'var?', 'vector', 'vector-zip',
        'vector?', 'when', 'when-first', 'when-let', 'when-not',
        'with-local-vars', 'with-meta', 'with-open', 'with-out-str',
        'xml-seq', 'xml-zip', 'zero?', 'zipmap', 'zipper']

    # valid names for identifiers
    # well, names can only not consist fully of numbers
    # but this should be good enough for now

    # TODO / should divide keywords/symbols into namespace/rest
    # but that's hard, so just pretend / is part of the name
    valid_name = r'(?!#)[\w!$%*+<=>?/.#-]+'

    def _multi_escape(entries):
        return '(%s)' % ('|'.join(re.escape(entry) + ' ' for entry in entries))

    tokens = {
        'root': [
            # the comments - always starting with semicolon
            # and going to the end of the line
            (r';.*$', Comment.Single),

            # whitespaces - usually not relevant
            (r'[,\s]+', Text),

            # numbers
            (r'-?\d+\.\d+', Number.Float),
            (r'-?\d+', Number.Integer),
            (r'0x-?[abcdef\d]+', Number.Hex),

            # strings, symbols and characters
            (r'"(\\\\|\\"|[^"])*"', String),
            (r"'" + valid_name, String.Symbol),
            (r"\\(.|[a-z]+)", String.Char),

            # keywords
            (r'::?' + valid_name, String.Symbol),

            # special operators
            (r'~@|[`\'#^~&]', Operator),

            # highlight the special forms
            (_multi_escape(special_forms), Keyword),

            # Technically, only the special forms are 'keywords'. The problem
            # is that only treating them as keywords means that things like
            # 'defn' and 'ns' need to be highlighted as builtins. This is ugly
            # and weird for most styles. So, as a compromise we're going to
            # highlight them as Keyword.Declarations.
            (_multi_escape(declarations), Keyword.Declaration),

            # highlight the builtins
            (_multi_escape(builtins), Name.Builtin),

            # the remaining functions
            (r'(?<=\()' + valid_name, Name.Function),

            # find the remaining variables
            (valid_name, Name.Variable),

            # Clojure accepts vector notation
            (r'(\[|\])', Punctuation),

            # Clojure accepts map notation
            (r'(\{|\})', Punctuation),

            # the famous parentheses!
            (r'(\(|\))', Punctuation),
        ],
    }


class TeaLangLexer(RegexLexer):
    """
    For `Tea <http://teatrove.org/>`_ source code. Only used within a
    TeaTemplateLexer.

    *New in Pygments 1.5.*
    """

    flags = re.MULTILINE | re.DOTALL

    tokens = {
        'root': [
            # method names
            (r'^(\s*(?:[a-zA-Z_][a-zA-Z0-9_\.\[\]]*\s+)+?)' # return arguments
             r'([a-zA-Z_][a-zA-Z0-9_]*)'                    # method name
             r'(\s*)(\()',                                  # signature start
             bygroups(using(this), Name.Function, Text, Operator)),
            (r'[^\S\n]+', Text),
            (r'//.*?\n', Comment.Single),
            (r'/\*.*?\*/', Comment.Multiline),
            (r'@[a-zA-Z_][a-zA-Z0-9_\.]*', Name.Decorator),
            (r'(and|break|else|foreach|if|in|not|or|reverse)\b',
             Keyword),
            (r'(as|call|define)\b', Keyword.Declaration),
            (r'(true|false|null)\b', Keyword.Constant),
            (r'(template)(\s+)', bygroups(Keyword.Declaration, Text), 'template'),
            (r'(import)(\s+)', bygroups(Keyword.Namespace, Text), 'import'),
            (r'"(\\\\|\\"|[^"])*"', String),
            (r'\'(\\\\|\\\'|[^\'])*\'', String),
            (r'(\.)([a-zA-Z_][a-zA-Z0-9_]*)', bygroups(Operator, Name.Attribute)),
            (r'[a-zA-Z_][a-zA-Z0-9_]*:', Name.Label),
            (r'[a-zA-Z_\$][a-zA-Z0-9_]*', Name),
            (r'(isa|[.]{3}|[.]{2}|[=#!<>+-/%&;,.\*\\\(\)\[\]\{\}])', Operator),
            (r'[0-9][0-9]*\.[0-9]+([eE][0-9]+)?[fd]?', Number.Float),
            (r'0x[0-9a-f]+', Number.Hex),
            (r'[0-9]+L?', Number.Integer),
            (r'\n', Text)
        ],
        'template': [
            (r'[a-zA-Z_][a-zA-Z0-9_]*', Name.Class, '#pop')
        ],
        'import': [
            (r'[a-zA-Z0-9_.]+\*?', Name.Namespace, '#pop')
        ],
    }

class CeylonLexer(RegexLexer):
    """
    For `Ceylon <http://ceylon-lang.org/>`_ source code.
    """

    name = 'Ceylon'
    aliases = ['ceylon']
    filenames = ['*.ceylon']
    mimetypes = ['text/x-ceylon']

    flags = re.MULTILINE | re.DOTALL

    #: optional Comment or Whitespace
    _ws = r'(?:\s|//.*?\n|/[*].*?[*]/)+'

    tokens = {
        'root': [
            # method names
            (r'^(\s*(?:[a-zA-Z_][a-zA-Z0-9_\.\[\]]*\s+)+?)' # return arguments
             r'([a-zA-Z_][a-zA-Z0-9_]*)'                    # method name
             r'(\s*)(\()',                                  # signature start
             bygroups(using(this), Name.Function, Text, Operator)),
            (r'[^\S\n]+', Text),
            (r'//.*?\n', Comment.Single),
            (r'/\*.*?\*/', Comment.Multiline),
            (r'(variable|shared|abstract|doc|by|formal|actual)', Name.Decorator),
            (r'(break|case|catch|continue|default|else|finally|for|in|variable|'
             r'if|return|switch|this|throw|try|while|is|exists|nonempty|then|outer)\b',
             Keyword),
            (r'(abstracts|extends|satisfies|adapts|'
             r'super|given|of|out|assign|'
             r'transient|volatile)\b', Keyword.Declaration),
            (r'(function|value|void)\b',
             Keyword.Type),
            (r'(package)(\s+)', bygroups(Keyword.Namespace, Text)),
            (r'(true|false|null)\b', Keyword.Constant),
            (r'(class|interface|object)(\s+)', bygroups(Keyword.Declaration, Text), 'class'),
            (r'(import)(\s+)', bygroups(Keyword.Namespace, Text), 'import'),
            (r'"(\\\\|\\"|[^"])*"', String),
            (r"'\\.'|'[^\\]'|'\\u[0-9a-f]{4}'", String.Quoted),
            (r"`\\.`|`[^\\]`|`\\u[0-9a-f]{4}`", String.Char),
            (r'(\.)([a-zA-Z_][a-zA-Z0-9_]*)', bygroups(Operator, Name.Attribute)),
            (r'[a-zA-Z_][a-zA-Z0-9_]*:', Name.Label),
            (r'[a-zA-Z_\$][a-zA-Z0-9_]*', Name),
            (r'[~\^\*!%&\[\]\(\)\{\}<>\|+=:;,./?-]', Operator),
            (r'\d{1,3}(_\d{3})+\.\d{1,3}(_\d{3})+[kMGTPmunpf]?', Number.Float),
            (r'\d{1,3}(_\d{3})+\.[0-9]+([eE][+-]?[0-9]+)?[kMGTPmunpf]?', Number.Float),
            (r'[0-9][0-9]*\.\d{1,3}(_\d{3})+[kMGTPmunpf]?', Number.Float),
            (r'[0-9][0-9]*\.[0-9]+([eE][+-]?[0-9]+)?[kMGTPmunpf]?', Number.Float),
            (r'0x[0-9a-f]+', Number.Hex),
            (r'\d{1,3}(_\d{3})+[kMGTP]?', Number.Integer),
            (r'[0-9]+[kMGTP]?', Number.Integer),
            (r'\n', Text)
        ],
        'class': [
            (r'[a-zA-Z_][a-zA-Z0-9_]*', Name.Class, '#pop')
        ],
        'import': [
            (r'[a-zA-Z0-9_.]+\w+ \{([a-zA-Z,]+|\.\.\.)\}', Name.Namespace, '#pop')
        ],
    }

class KotlinLexer(RegexLexer):
    """
    For `Kotlin <http://confluence.jetbrains.net/display/Kotlin/>`_
    source code.

    Additional options accepted:

    `unicodelevel`
      Determines which Unicode characters this lexer allows for identifiers.
      The possible values are:

      * ``none`` -- only the ASCII letters and numbers are allowed. This
        is the fastest selection.
      * ``basic`` -- all Unicode characters from the specification except
        category ``Lo`` are allowed.
      * ``full`` -- all Unicode characters as specified in the C# specs
        are allowed.  Note that this means a considerable slowdown since the
        ``Lo`` category has more than 40,000 characters in it!

      The default value is ``basic``.

    *New in Pygments 1.5.*
    """

    name = 'Kotlin'
    aliases = ['kotlin']
    filenames = ['*.kt']
    mimetypes = ['text/x-kotlin'] # inferred

    flags = re.MULTILINE | re.DOTALL | re.UNICODE

    # for the range of allowed unicode characters in identifiers,
    # see http://www.ecma-international.org/publications/files/ECMA-ST/Ecma-334.pdf

    levels = {
        'none': '@?[_a-zA-Z][a-zA-Z0-9_]*',
        'basic': ('@?[_' + uni.Lu + uni.Ll + uni.Lt + uni.Lm + uni.Nl + ']' +
                  '[' + uni.Lu + uni.Ll + uni.Lt + uni.Lm + uni.Nl +
                  uni.Nd + uni.Pc + uni.Cf + uni.Mn + uni.Mc + ']*'),
        'full': ('@?(?:_|[^' +
                 uni.allexcept('Lu', 'Ll', 'Lt', 'Lm', 'Lo', 'Nl') + '])'
                 + '[^' + uni.allexcept('Lu', 'Ll', 'Lt', 'Lm', 'Lo', 'Nl',
                                        'Nd', 'Pc', 'Cf', 'Mn', 'Mc') + ']*'),
    }

    tokens = {}
    token_variants = True

    for levelname, cs_ident in levels.items():
        tokens[levelname] = {
            'root': [
                # method names
                (r'^([ \t]*(?:' + cs_ident + r'(?:\[\])?\s+)+?)' # return type
                 r'(' + cs_ident + ')'                           # method name
                 r'(\s*)(\()',                               # signature start
                 bygroups(using(this), Name.Function, Text, Punctuation)),
                (r'^\s*\[.*?\]', Name.Attribute),
                (r'[^\S\n]+', Text),
                (r'\\\n', Text), # line continuation
                (r'//.*?\n', Comment.Single),
                (r'/[*](.|\n)*?[*]/', Comment.Multiline),
                (r'\n', Text),
                (r'[~!%^&*()+=|\[\]:;,.<>/?-]', Punctuation),
                (r'[{}]', Punctuation),
                (r'@"(""|[^"])*"', String),
                (r'"(\\\\|\\"|[^"\n])*["\n]', String),
                (r"'\\.'|'[^\\]'", String.Char),
                (r"[0-9](\.[0-9]*)?([eE][+-][0-9]+)?"
                 r"[flFLdD]?|0[xX][0-9a-fA-F]+[Ll]?", Number),
                (r'#[ \t]*(if|endif|else|elif|define|undef|'
                 r'line|error|warning|region|endregion|pragma)\b.*?\n',
                 Comment.Preproc),
                (r'\b(extern)(\s+)(alias)\b', bygroups(Keyword, Text,
                 Keyword)),
                (r'(abstract|as|break|catch|'
                 r'fun|continue|default|delegate|'
                 r'do|else|enum|extern|false|finally|'
                 r'fixed|for|goto|if|implicit|in|interface|'
                 r'internal|is|lock|null|'
                 r'out|override|private|protected|public|readonly|'
                 r'ref|return|sealed|sizeof|'
                 r'when|this|throw|true|try|typeof|'
                 r'unchecked|unsafe|virtual|void|while|'
                 r'get|set|new|partial|yield|val|var)\b', Keyword),
                (r'(global)(::)', bygroups(Keyword, Punctuation)),
                (r'(bool|byte|char|decimal|double|dynamic|float|int|long|'
                 r'short)\b\??', Keyword.Type),
                (r'(class|struct)(\s+)', bygroups(Keyword, Text), 'class'),
                (r'(package|using)(\s+)', bygroups(Keyword, Text), 'package'),
                (cs_ident, Name),
            ],
            'class': [
                (cs_ident, Name.Class, '#pop')
            ],
            'package': [
                (r'(?=\()', Text, '#pop'), # using (resource)
                ('(' + cs_ident + r'|\.)+', Name.Namespace, '#pop')
            ]
        }

    def __init__(self, **options):
        level = get_choice_opt(options, 'unicodelevel', self.tokens.keys(),
                               'basic')
        if level not in self._all_tokens:
            # compile the regexes now
            self._tokens = self.__class__.process_tokendef(level)
        else:
            self._tokens = self._all_tokens[level]

        RegexLexer.__init__(self, **options)


class XtendLexer(RegexLexer):
    """
    For `Xtend <http://xtend-lang.org/>`_ source code.

    *New in Pygments 1.6.*
    """

    name = 'Xtend'
    aliases = ['xtend']
    filenames = ['*.xtend']
    mimetypes = ['text/x-xtend']

    flags = re.MULTILINE | re.DOTALL

    tokens = {
        'root': [
            # method names
            (r'^(\s*(?:[a-zA-Z_][a-zA-Z0-9_\.\[\]]*\s+)+?)' # return arguments
             r'([a-zA-Z_$][a-zA-Z0-9_$]*)'                    # method name
             r'(\s*)(\()',                                  # signature start
             bygroups(using(this), Name.Function, Text, Operator)),
            (r'[^\S\n]+', Text),
            (r'//.*?\n', Comment.Single),
            (r'/\*.*?\*/', Comment.Multiline),
            (r'@[a-zA-Z_][a-zA-Z0-9_\.]*', Name.Decorator),
            (r'(assert|break|case|catch|continue|default|do|else|finally|for|'
             r'if|goto|instanceof|new|return|switch|this|throw|try|while|IF|'
             r'ELSE|ELSEIF|ENDIF|FOR|ENDFOR|SEPARATOR|BEFORE|AFTER)\b',
             Keyword),
            (r'(def|abstract|const|enum|extends|final|implements|native|private|'
             r'protected|public|static|strictfp|super|synchronized|throws|'
             r'transient|volatile)\b', Keyword.Declaration),
            (r'(boolean|byte|char|double|float|int|long|short|void)\b',
             Keyword.Type),
            (r'(package)(\s+)', bygroups(Keyword.Namespace, Text)),
            (r'(true|false|null)\b', Keyword.Constant),
            (r'(class|interface)(\s+)', bygroups(Keyword.Declaration, Text),
             'class'),
            (r'(import)(\s+)', bygroups(Keyword.Namespace, Text), 'import'),
            (r"(''')", String, 'template'),
            (ur"(\u00BB)", String, 'template'),
            (r'"(\\\\|\\"|[^"])*"', String),
            (r"'(\\\\|\\'|[^'])*'", String),
            (r'[a-zA-Z_][a-zA-Z0-9_]*:', Name.Label),
            (r'[a-zA-Z_\$][a-zA-Z0-9_]*', Name),
            (r'[~\^\*!%&\[\]\(\)\{\}<>\|+=:;,./?-]', Operator),
            (r'[0-9][0-9]*\.[0-9]+([eE][0-9]+)?[fd]?', Number.Float),
            (r'0x[0-9a-f]+', Number.Hex),
            (r'[0-9]+L?', Number.Integer),
            (r'\n', Text)
        ],
        'class': [
            (r'[a-zA-Z_][a-zA-Z0-9_]*', Name.Class, '#pop')
        ],
        'import': [
            (r'[a-zA-Z0-9_.]+\*?', Name.Namespace, '#pop')
        ],
        'template': [
            (r"'''", String, '#pop'),
            (ur"\u00AB", String, '#pop'),
            (r'.', String)
        ],
    }<|MERGE_RESOLUTION|>--- conflicted
+++ resolved
@@ -21,11 +21,7 @@
 
 __all__ = ['JavaLexer', 'ScalaLexer', 'GosuLexer', 'GosuTemplateLexer',
            'GroovyLexer', 'IokeLexer', 'ClojureLexer', 'KotlinLexer',
-<<<<<<< HEAD
-           'CeylonLexer', 'XtendLexer', 'AspectJLexer']
-=======
            'XtendLexer', 'AspectJLexer']
->>>>>>> c5cd3adb
 
 
 class JavaLexer(RegexLexer):
