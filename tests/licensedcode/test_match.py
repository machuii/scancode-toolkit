# -*- coding: utf-8 -*-
#
# Copyright (c) nexB Inc. and others. All rights reserved.
# http://nexb.com and https://github.com/nexB/scancode-toolkit/
# The ScanCode software is licensed under the Apache License version 2.0.
# Data generated with ScanCode require an acknowledgment.
# ScanCode is a trademark of nexB Inc.
#
# You may not use this software except in compliance with the License.
# You may obtain a copy of the License at: http://apache.org/licenses/LICENSE-2.0
# Unless required by applicable law or agreed to in writing, software distributed
# under the License is distributed on an "AS IS" BASIS, WITHOUT WARRANTIES OR
# CONDITIONS OF ANY KIND, either express or implied. See the License for the
# specific language governing permissions and limitations under the License.
#
# When you publish or redistribute any data created with ScanCode or any ScanCode
# derivative work, you must accompany this data with the following acknowledgment:
#
#  Generated with ScanCode and provided on an "AS IS" BASIS, WITHOUT WARRANTIES
#  OR CONDITIONS OF ANY KIND, either express or implied. No content created from
#  ScanCode should be considered or used as legal advice. Consult an Attorney
#  for any legal advice.
#  ScanCode is a free software code scanning tool from nexB Inc. and others.
#  Visit https://github.com/nexB/scancode-toolkit/ for support and download.


import os
<<<<<<< HEAD

import pytest
=======
from unittest import skipIf
>>>>>>> c738287d

from commoncode.testcase import FileBasedTesting
from licensedcode import cache
from licensedcode import index
from licensedcode.index import LicenseIndex
from licensedcode.match import filter_contained_matches
from licensedcode.match import filter_overlapping_matches
from licensedcode.match import get_full_matched_text
from licensedcode.match import LicenseMatch
from licensedcode.match import merge_matches
from licensedcode.match import reportable_tokens
from licensedcode.match import restore_non_overlapping
from licensedcode.match import tokenize_matched_text
from licensedcode.match import Token
from licensedcode import models
from licensedcode.models import Rule
from licensedcode.models import load_rules
from licensedcode.spans import Span

TEST_DATA_DIR = os.path.join(os.path.dirname(__file__), 'data')


class TestLicenseMatchBasic(FileBasedTesting):
    test_data_dir = TEST_DATA_DIR

    def test_LicenseMatch_equality(self):
        r1 = Rule(stored_text='r1', license_expression='apache-2.0 OR gpl')
        m1_r1 = LicenseMatch(rule=r1, qspan=Span(0, 2), ispan=Span(0, 2))
        m2_r1 = LicenseMatch(rule=r1, qspan=Span(0, 2), ispan=Span(0, 2))

        assert m1_r1 == m2_r1
        assert not (m1_r1 != m2_r1)

        r2 = Rule(stored_text='r1', license_expression='apache-2.0 OR gpl')
        m3_r2 = LicenseMatch(rule=r2, qspan=Span(0, 2), ispan=Span(0, 2))

        assert r1 == r2
        assert m1_r1 == m3_r2

    def test_LicenseMatch_equality_2(self):
        r1 = Rule(stored_text='r1', license_expression='apache-2.0 OR gpl')
        m1_r1 = LicenseMatch(rule=r1, qspan=Span(0, 2), ispan=Span(0, 2))
        r2 = Rule(stored_text='r2', license_expression='gpl OR apache-2.0')
        m2_r2 = LicenseMatch(rule=r2, qspan=Span(0, 2), ispan=Span(0, 2))

        assert r1.licensing is r2.licensing
        assert r1 != r2
        assert r1.license_expression != r2.license_expression
        assert r1.license_expression_object == r2.license_expression_object
        assert str(r1.license_expression_object.simplify()) == str(r2.license_expression_object.simplify())

        assert m1_r1 == m2_r2
        assert not (m1_r1 != m2_r2)

        assert r2.same_licensing(r2)
        assert m1_r1.qspan == m2_r2.qspan
        assert m1_r1.ispan == m2_r2.ispan
        r3 = Rule(stored_text='r3', license_expression='gpl OR apache-2.0')
        m3_r3 = LicenseMatch(rule=r3, qspan=Span(0, 2), ispan=Span(0, 3))

        assert m2_r2 != m3_r3

        r4 = Rule(stored_text='r3', license_expression='gpl1 OR apache-2.0')
        m4_r4 = LicenseMatch(rule=r4, qspan=Span(0, 2), ispan=Span(0, 3))

        assert m3_r3 != m4_r4

    def test_LicenseMatch_not_equal(self):
        r1 = Rule(text_file='r1', license_expression='apache-1.0 OR gpl')
        m1 = LicenseMatch(rule=r1, qspan=Span(0, 2), ispan=Span(0, 2))
        r2 = Rule(text_file='r2', license_expression='gpl OR apache-2.0')
        m2 = LicenseMatch(rule=r2, qspan=Span(0, 2), ispan=Span(0, 2))

        assert m1 != m2

        r3 = Rule(text_file='r3', license_expression='apache-1.0 OR gpl')
        m3 = LicenseMatch(rule=r3, qspan=Span(0, 2), ispan=Span(0, 2))

        assert m1 == m3

        r4 = Rule(text_file='r4', license_expression='apache-1.0 OR gpl')
        m4 = LicenseMatch(rule=r4, qspan=Span(1, 2), ispan=Span(1, 2))

        assert not m1 == m4

    def test_LicenseMatch_equals(self):
        rule = Rule(text_file='r1', license_expression='apache-2.0 OR gpl')
        m1 = LicenseMatch(rule=rule, matcher='chunk1', qspan=Span(0, 7), ispan=Span(0, 7), start_line=1, end_line=1)
        m2 = LicenseMatch(rule=rule, matcher='chunk2', qspan=Span(0, 7), ispan=Span(0, 7), start_line=1, end_line=1)
        assert m1 == m2

        m3 = LicenseMatch(rule=rule, matcher='chunk3', qspan=Span(16, 23), ispan=Span(0, 7), start_line=3, end_line=3)
        assert m1 != m3

    def test_LicenseMatch_comparisons(self):
        r1 = Rule(text_file='r1', license_expression='apache-2.0 OR gpl')
        contained1 = LicenseMatch(rule=r1, qspan=Span(0, 5), ispan=Span(0, 5))
        contained2 = LicenseMatch(rule=r1, qspan=Span(1, 4), ispan=Span(1, 4))
        same_span1 = LicenseMatch(rule=r1, qspan=Span(1, 6), ispan=Span(1, 6))
        same_span2 = LicenseMatch(rule=r1, qspan=Span(1, 6), ispan=Span(1, 6))
        before_after = LicenseMatch(rule=r1, qspan=Span(8, 9), ispan=Span(8, 9))
        touching = LicenseMatch(rule=r1, qspan=Span(7, 7), ispan=Span(7, 7))
        overlaping = LicenseMatch(rule=r1, qspan=Span(4, 7), ispan=Span(4, 7))

        assert same_span1 == same_span2
        assert same_span1 in same_span2

        assert same_span1.overlap(same_span2)
        assert same_span2.overlap(same_span1)

        assert contained1 not in same_span1
        assert same_span1 not in contained1

        assert contained1.overlap(same_span2)
        assert contained1.surround(contained2)

        assert contained2 in same_span2
        assert contained2 in contained1

        assert contained2.overlap(overlaping)

        assert overlaping.overlap(contained2)
        assert overlaping.overlap(same_span1)
        assert not overlaping.overlap(before_after)

        assert before_after.is_after(same_span1)
        assert before_after.is_after(touching)
        assert before_after.is_after(contained1)

    def test_combine_raise_TypeError_for_matches_of_different_rules(self):
        r1 = Rule(text_file='r1', license_expression='apache-2.0 OR gpl')
        r2 = Rule(text_file='r2', license_expression='apache-2.0 OR gpl2')

        m1 = LicenseMatch(rule=r1, qspan=Span(0, 5), ispan=Span(0, 5))
        m2 = LicenseMatch(rule=r2, qspan=Span(1, 6), ispan=Span(1, 6))

        try:
            m1.combine(m2)
        except TypeError:
            pass

    def test_combine_matches_with_same_rules(self):
        r1 = Rule(text_file='r1', license_expression='apache-2.0 OR gpl')

        m1 = LicenseMatch(rule=r1, qspan=Span(0, 5), ispan=Span(0, 5))
        m2 = LicenseMatch(rule=r1, qspan=Span(1, 6), ispan=Span(1, 6))

        match = m1.combine(m2)
        assert Span(0, 6) == match.qspan
        assert Span(0, 6) == match.ispan

    def test_combine_matches_cannot_combine_matches_with_same_licensing_and_different_rules(self):
        r1 = Rule(text_file='r1', license_expression='apache-2.0 OR gpl')
        r2 = Rule(text_file='r2', license_expression='apache-2.0 OR gpl')

        m1 = LicenseMatch(rule=r1, qspan=Span(0, 5), ispan=Span(0, 5))
        m2 = LicenseMatch(rule=r2, qspan=Span(1, 6), ispan=Span(1, 6))

        try:
            m1.combine(m2)
            self.fail('Should fail')
        except TypeError:
            pass

    def test_LicenseMatch_small(self):
        r1_text = u'licensed under the GPL, licensed under the GPL distribute extent of law'
        small_rule = Rule(text_file='small_rule', license_expression='apache-1.1', stored_text=r1_text)

        r2_text = u'licensed under the GPL, licensed under the GPL re distribute extent of law' * 10
        long_rule = Rule(text_file='long_rule', license_expression='apache-1.1', stored_text=r2_text)

        _idx = index.LicenseIndex([small_rule, long_rule])

        test = LicenseMatch(rule=small_rule, qspan=Span(0, 10), ispan=Span(0, 10), hispan=Span(12))
        assert test.is_small()
        test = LicenseMatch(rule=small_rule, qspan=Span(0, 10), ispan=Span(0, 10), hispan=Span(11, 12))
        assert test.is_small()

        test = LicenseMatch(rule=small_rule, qspan=Span(10, 11, 12), ispan=Span(10, 11, 12), hispan=Span(11, 12))
        assert test.is_small()

        test = LicenseMatch(rule=small_rule, qspan=Span(1, 6), ispan=Span(1, 6))
        assert test.is_small()

        test = LicenseMatch(rule=long_rule, qspan=Span(0, 10), ispan=Span(0, 10), hispan=Span(12))
        assert test.is_small()

        test = LicenseMatch(rule=long_rule, qspan=Span(5, 10), ispan=Span(5, 10), hispan=Span(5, 6))
        assert test.is_small()

        test = LicenseMatch(rule=small_rule, qspan=Span(1, 10), ispan=Span(1, 10), hispan=Span(3, 6))
        assert not test.is_small()

    def test_LicenseMatch_score_is_not_100_with_aho_match_and_extra_unknown_token_hash_match(self):
        text = (
            'this file is licensed under the GPL license version2 only '
            'or any other version. You can redistribute this file under '
            'this or any other license.')
        r1 = Rule(text_file='r1', license_expression='apache-1.1', stored_text=text)
        idx = index.LicenseIndex([r1])

        querys = (
            'this file is licensed under the GPL license version2 only '
            +' big ' +
            'or any other version. You can redistribute this file under '
            'this or any other license.')

        match = idx.match(query_string=querys)[0]
        assert match.score() < 100

    def test_LicenseMatch_score_is_not_100_with_aho_match_and_extra_unknown_token_seq_match(self):
        text = (
            'this file is licensed under the GPL license version2 only '
            'or any other version. You can redistribute this file under '
            'this or any other license.')
        r1 = Rule(text_file='r1', license_expression='apache-1.1', stored_text=text)
        idx = index.LicenseIndex([r1])

        querys = (
            'this file is licensed under the GPL license version2 only '
            +' is ' +
            'or any other version. You can redistribute this file under '
            'this or any other license.')

        match = idx.match(query_string=querys)[0]
        assert match.score() < 100

    def test_LicenseMatch_score_is_not_100_with_aho_match_and_extra_unknown_token_aho_match(self):
        text = (
            'this file is licensed under the GPL license version2 only '
            'or any other version. You can redistribute this file under '
            'this or any other license.')
        r1 = Rule(text_file='r1', license_expression='apache-1.1', stored_text=text)
        idx = index.LicenseIndex([r1])

        querys = (
            'this this file is licensed under the GPL license version2 only '
            +' big ' +
            'or any other version. You can redistribute this file under '
            'this or any other license. that')

        match = idx.match(query_string=querys)[0]
        assert match.score() < 100


class TestMergeMatches(FileBasedTesting):
    test_data_dir = TEST_DATA_DIR

    def test_merge_does_merge_non_contiguous_matches_in_sequence(self):
        r1 = Rule(text_file='r1', license_expression='apache-2.0 OR gpl')
        m1 = LicenseMatch(rule=r1, qspan=Span(0, 2), ispan=Span(0, 2))
        m2 = LicenseMatch(rule=r1, qspan=Span(4, 6), ispan=Span(4, 6))
        m5 = LicenseMatch(rule=r1, qspan=Span(1, 6), ispan=Span(1, 6))

        results = merge_matches([m1, m2, m5])
        assert [LicenseMatch(rule=r1, qspan=Span(0, 6), ispan=Span(0, 6))] == results

    def test_merge_does_not_merge_overlapping_matches_of_different_rules_with_different_licensing(self):
        r1 = Rule(text_file='r1', license_expression='apache-2.0 OR gpl')
        r2 = Rule(text_file='r2', license_expression='apache-2.0 OR gpl2')

        m1 = LicenseMatch(rule=r1, qspan=Span(0, 5), ispan=Span(0, 5))
        m2 = LicenseMatch(rule=r2, qspan=Span(1, 6), ispan=Span(1, 6))

        assert [m1, m2] == merge_matches([m1, m2])

    def test_merge_does_merge_overlapping_matches_of_same_rules_if_in_sequence(self):
        r1 = Rule(text_file='r1', license_expression='apache-2.0 OR gpl')

        m1 = LicenseMatch(rule=r1, qspan=Span(0, 5), ispan=Span(0, 5))
        m2 = LicenseMatch(rule=r1, qspan=Span(1, 6), ispan=Span(1, 6))

        assert [LicenseMatch(rule=r1, qspan=Span(0, 6), ispan=Span(0, 6))] == merge_matches([m1, m2])

    def test_merge_does_not_merge_overlapping_matches_of_same_rules_if_in_sequence_with_gaps(self):
        r1 = Rule(text_file='r1', license_expression='apache-2.0 OR gpl')
        r1.length = 50

        m1 = LicenseMatch(rule=r1, qspan=Span(1, 3), ispan=Span(1, 3))
        m2 = LicenseMatch(rule=r1, qspan=Span(14, 20), ispan=Span(4, 10))

        expected = [LicenseMatch(rule=r1, qspan=Span(1, 3) | Span(14, 20), ispan=Span(1, 10))]
        results = merge_matches([m1, m2])
        assert expected == results

    def test_merge_does_not_merge_overlapping_matches_of_same_rules_if_in_sequence_with_gaps_for_long_match(self):
        r1 = Rule(text_file='r1', license_expression='apache-2.0 OR gpl')
        r1.length = 20
        m1 = LicenseMatch(rule=r1, qspan=Span(1, 10), ispan=Span(1, 10))
        m2 = LicenseMatch(rule=r1, qspan=Span(14, 20), ispan=Span(14, 20))

        expected = [LicenseMatch(rule=r1, qspan=Span(1, 10) | Span(14, 20), ispan=Span(1, 10) | Span(14, 20))]
        results = merge_matches([m1, m2])
        assert expected == results

    def test_merge_does_not_merge_overlapping_matches_of_same_rules_if_in_not_sequence(self):
        r1 = Rule(text_file='r1', license_expression='apache-2.0 OR gpl')

        m1 = LicenseMatch(rule=r1, qspan=Span(1, 3), ispan=Span(1, 3))
        m2 = LicenseMatch(rule=r1, qspan=Span(14, 20), ispan=Span(1, 3))

        matches = merge_matches([m1, m2])
        assert sorted([m1, m2]) == sorted(matches)

    def test_merge_does_not_merge_contained_matches_of_different_rules_with_same_licensing(self):
        r1 = Rule(text_file='r1', license_expression='apache-2.0 OR gpl')
        r2 = Rule(text_file='r2', license_expression='apache-2.0 OR gpl')

        m1 = LicenseMatch(rule=r1, qspan=Span(1, 6), ispan=Span(1, 6))
        m2 = LicenseMatch(rule=r2, qspan=Span(1, 6), ispan=Span(1, 6))

        matches = merge_matches([m1, m2])
        assert sorted([m1, m2]) == sorted(matches)

    def test_files_does_filter_contained_matches_of_different_rules_with_same_licensing(self):
        r1 = Rule(text_file='r1', license_expression='apache-2.0 OR gpl')
        r2 = Rule(text_file='r2', license_expression='apache-2.0 OR gpl')

        m1 = LicenseMatch(rule=r1, qspan=Span(1, 6), ispan=Span(1, 6))
        m2 = LicenseMatch(rule=r2, qspan=Span(1, 6), ispan=Span(1, 6))

        matches, discarded = filter_contained_matches([m1, m2])
        assert [m2] == matches
        assert [m1] == discarded

    def test_merge_does_not_merge_overlaping_matches_with_same_licensings(self):
        r1 = Rule(text_file='r1', license_expression='apache-2.0 OR gpl')
        r2 = Rule(text_file='r2', license_expression='apache-2.0 OR gpl')

        overlap = LicenseMatch(rule=r1, qspan=Span(0, 5), ispan=Span(0, 5))
        same_span1 = LicenseMatch(rule=r1, qspan=Span(1, 6), ispan=Span(1, 6))
        same_span2 = LicenseMatch(rule=r2, qspan=Span(1, 6), ispan=Span(1, 6))

        result = merge_matches([overlap, same_span1, same_span2])
        expected = [
            LicenseMatch(rule=r1, qspan=Span(0, 6), ispan=Span(0, 6)),
            LicenseMatch(rule=r2, qspan=Span(1, 6), ispan=Span(1, 6)),
        ]
        assert sorted(expected) == sorted(result)

    def test_filter_contained_matches_only_filter_contained_matches_with_same_licensings(self):
        r1 = Rule(text_file='r1', license_expression='apache-2.0 OR gpl')
        r2 = Rule(text_file='r2', license_expression='apache-2.0 OR gpl')

        overlap = LicenseMatch(rule=r1, qspan=Span(0, 5), ispan=Span(0, 5))
        same_span1 = LicenseMatch(rule=r1, qspan=Span(1, 6), ispan=Span(1, 6))
        same_span2 = LicenseMatch(rule=r2, qspan=Span(1, 6), ispan=Span(1, 6))

        matches, discarded = filter_contained_matches([overlap, same_span1, same_span2])
        assert [overlap, same_span1] == matches
        assert discarded

    def test_filter_overlaping_matches_does_filter_overlaping_matches_with_same_licensings(self):
        r1 = Rule(text_file='r1', license_expression='apache-2.0 OR gpl')
        r2 = Rule(text_file='r2', license_expression='apache-2.0 OR gpl')

        overlap = LicenseMatch(rule=r1, qspan=Span(0, 5), ispan=Span(0, 5))
        same_span1 = LicenseMatch(rule=r1, qspan=Span(1, 6), ispan=Span(1, 6))
        same_span2 = LicenseMatch(rule=r2, qspan=Span(1, 6), ispan=Span(1, 6))

        matches, discarded = filter_overlapping_matches([overlap, same_span1, same_span2])
        assert [overlap] == matches
        assert discarded

    def test_filter_contained_matches_prefers_longer_overlaping_matches(self):
        r1 = Rule(text_file='r1', license_expression='apache-2.0 OR gpl')
        r2 = Rule(text_file='r2', license_expression='apache-2.0 OR gpl')

        overlap = LicenseMatch(rule=r1, qspan=Span(0, 5), ispan=Span(0, 5))
        same_span1 = LicenseMatch(rule=r1, qspan=Span(1, 6), ispan=Span(1, 6))
        same_span2 = LicenseMatch(rule=r2, qspan=Span(1, 8), ispan=Span(1, 8))

        matches, discarded = filter_contained_matches([overlap, same_span1, same_span2])
        assert [overlap, same_span2] == matches
        assert discarded

    def test_filter_overlapping_matches_prefers_longer_overlaping_matches(self):
        r1 = Rule(text_file='r1', license_expression='apache-2.0 OR gpl')
        r2 = Rule(text_file='r2', license_expression='apache-2.0 OR gpl')

        overlap = LicenseMatch(rule=r1, qspan=Span(0, 5), ispan=Span(0, 5))
        same_span1 = LicenseMatch(rule=r1, qspan=Span(1, 6), ispan=Span(1, 6))
        same_span2 = LicenseMatch(rule=r2, qspan=Span(1, 8), ispan=Span(1, 8))

        matches, discarded = filter_overlapping_matches([overlap, same_span1, same_span2])
        assert [same_span2] == matches
        assert discarded

    def test_merge_contiguous_touching_matches_in_sequence(self):
        r1 = Rule(stored_text='r1', license_expression='apache-2.0 OR gpl')
        m1 = LicenseMatch(rule=r1, qspan=Span(0, 2), ispan=Span(0, 2))
        m2 = LicenseMatch(rule=r1, qspan=Span(3, 6), ispan=Span(3, 6))

        result = merge_matches([m1, m2])
        match = result[0]
        assert LicenseMatch(rule=r1, qspan=Span(0, 6), ispan=Span(0, 6)) == match

    def test_merge_contiguous_contained_matches(self):
        r1 = Rule(text_file='r1', license_expression='apache-2.0 OR gpl')
        m1 = LicenseMatch(rule=r1, qspan=Span(0, 2), ispan=Span(0, 2))
        m2 = LicenseMatch(rule=r1, qspan=Span(3, 6), ispan=Span(3, 6))
        m5 = LicenseMatch(rule=r1, qspan=Span(7, 8), ispan=Span(7, 8))

        result = merge_matches([m1, m2, m5])
        assert [LicenseMatch(rule=r1, qspan=Span(0, 8), ispan=Span(0, 8))] == result

    def test_merge_should_not_merge_repeated_matches_out_of_sequence(self):
        rule = Rule(text_file='gpl-2.0_49.RULE', license_expression=u'gpl-2.0')
        rule.rid = 2615
        m1 = LicenseMatch(rule=rule, matcher='chunk1', qspan=Span(0, 7), ispan=Span(0, 7))
        m2 = LicenseMatch(rule=rule, matcher='chunk2', qspan=Span(8, 15), ispan=Span(0, 7))
        m3 = LicenseMatch(rule=rule, matcher='chunk3', qspan=Span(16, 23), ispan=Span(0, 7))
        result = merge_matches([m1, m2, m3])
        assert [m1, m2, m3] == result

    def test_merge_merges_contained_and_overlapping_match(self):
        r1 = Rule(text_file='r1', license_expression='apache-2.0 OR gpl')
        m1 = LicenseMatch(rule=r1, qspan=Span(0, 5), ispan=Span(0, 5))
        contained = LicenseMatch(rule=r1, qspan=Span(1, 4), ispan=Span(1, 4))
        overlapping = LicenseMatch(rule=r1, qspan=Span(1, 6), ispan=Span(1, 6))
        assert contained in overlapping
        assert contained in m1
        result = merge_matches([m1, contained, overlapping])
        expected = [LicenseMatch(rule=r1, qspan=Span(0, 6), ispan=Span(0, 6))]
        assert expected == result

    def test_merge_does_not_merge_multiple_contained_matches_across_rules(self):
        r1 = Rule(text_file='r1', license_expression='apache-2.0 OR gpl')
        m1 = LicenseMatch(rule=r1, qspan=Span(0, 5), ispan=Span(0, 5))

        r2 = Rule(text_file='r2', license_expression='apache-2.0 OR gpl')
        contained1 = LicenseMatch(rule=r2, qspan=Span(1, 2), ispan=Span(1, 2))

        r3 = Rule(text_file='r3', license_expression='apache-2.0 OR gpl')
        contained2 = LicenseMatch(rule=r3, qspan=Span(3, 4), ispan=Span(3, 4))

        r5 = Rule(text_file='r5', license_expression='apache-2.0 OR gpl')
        m5 = LicenseMatch(rule=r5, qspan=Span(1, 6), ispan=Span(1, 6))

        result = merge_matches([m1, contained1, contained2, m5])
        assert sorted([m1, contained1, contained2, m5]) == sorted(result)

    def test_filter_contained_matches_does_filter_across_rules(self):
        r1 = Rule(text_file='r1', license_expression='apache-2.0 OR gpl')
        m1 = LicenseMatch(rule=r1, qspan=Span(0, 5), ispan=Span(0, 5))

        r2 = Rule(text_file='r2', license_expression='apache-2.0 OR gpl')
        contained1 = LicenseMatch(rule=r2, qspan=Span(1, 2), ispan=Span(1, 2))

        r3 = Rule(text_file='r3', license_expression='apache-2.0 OR gpl')
        contained2 = LicenseMatch(rule=r3, qspan=Span(3, 4), ispan=Span(3, 4))

        r5 = Rule(text_file='r5', license_expression='apache-2.0 OR gpl')
        m5 = LicenseMatch(rule=r5, qspan=Span(1, 6), ispan=Span(1, 6))

        result, _discarded = filter_contained_matches([m1, contained1, contained2, m5])
        assert [m1, m5] == result

    def test_filter_overlapping_matches_does_not_filter_multiple_contained_matches_across_rules(self):
        r1 = Rule(text_file='r1', license_expression='apache-2.0 OR gpl')
        m1 = LicenseMatch(rule=r1, qspan=Span(0, 5), ispan=Span(0, 5))

        r2 = Rule(text_file='r2', license_expression='apache-2.0 OR gpl')
        contained1 = LicenseMatch(rule=r2, qspan=Span(1, 2), ispan=Span(1, 2))

        r3 = Rule(text_file='r3', license_expression='apache-2.0 OR gpl')
        contained2 = LicenseMatch(rule=r3, qspan=Span(3, 4), ispan=Span(3, 4))

        r5 = Rule(text_file='r5', license_expression='apache-2.0 OR gpl')
        m5 = LicenseMatch(rule=r5, qspan=Span(1, 6), ispan=Span(1, 6))

        result, _discarded = filter_overlapping_matches([m1, contained1, contained2, m5])
        assert [m1] == result

    def test_filter_contained_matches_filters_multiple_contained_matches(self):
        r1 = Rule(text_file='r1', license_expression='apache-2.0 OR gpl')
        m1 = LicenseMatch(rule=r1, qspan=Span(0, 5), ispan=Span(0, 5))

        r2 = Rule(text_file='r2', license_expression='apache-2.0 OR gpl')
        contained1 = LicenseMatch(rule=r2, qspan=Span(1, 2), ispan=Span(1, 2))

        r3 = Rule(text_file='r3', license_expression='apache-2.0 OR gpl')
        contained2 = LicenseMatch(rule=r3, qspan=Span(3, 4), ispan=Span(3, 4))

        r5 = Rule(text_file='r5', license_expression='apache-2.0 OR gpl')
        m5 = LicenseMatch(rule=r5, qspan=Span(1, 6), ispan=Span(1, 6))

        matches, discarded = filter_contained_matches([m1, contained1, contained2, m5])
        assert [m1, m5] == matches
        assert sorted([contained1, contained2, ]) == sorted(discarded)

    def test_filter_overlapping_matches_filters_multiple_contained_matches(self):
        r1 = Rule(text_file='r1', license_expression='apache-2.0 OR gpl')
        m1 = LicenseMatch(rule=r1, qspan=Span(0, 5), ispan=Span(0, 5))

        r2 = Rule(text_file='r2', license_expression='apache-2.0 OR gpl')
        contained1 = LicenseMatch(rule=r2, qspan=Span(1, 2), ispan=Span(1, 2))

        r3 = Rule(text_file='r3', license_expression='apache-2.0 OR gpl')
        contained2 = LicenseMatch(rule=r3, qspan=Span(3, 4), ispan=Span(3, 4))

        r5 = Rule(text_file='r5', license_expression='apache-2.0 OR gpl')
        m5 = LicenseMatch(rule=r5, qspan=Span(1, 6), ispan=Span(1, 6))

        matches, discarded = filter_overlapping_matches([m1, contained1, contained2, m5])
        assert [m1] == matches
        assert sorted([m5, contained1, contained2, ]) == sorted(discarded)

    def test_merge_does_not_merge_matches_with_same_spans_if_licenses_are_identical_but_rule_differ(self):
        r1 = Rule(text_file='r1', license_expression='apache-2.0')
        m1 = LicenseMatch(rule=r1, qspan=Span(0, 2), ispan=Span(0, 2))
        m5 = LicenseMatch(rule=r1, qspan=Span(1, 6), ispan=Span(1, 6))

        r2 = Rule(text_file='r2', license_expression='apache-2.0')
        m2 = LicenseMatch(rule=r2, qspan=Span(0, 2), ispan=Span(0, 2))

        matches = merge_matches([m1, m2, m5])
        assert sorted([LicenseMatch(rule=r1, qspan=Span(0, 6), ispan=Span(0, 6)), m2]) == sorted(matches)

    def test_filter_contained_matches_filters_matches_with_same_spans_if_licenses_are_identical_but_rule_differ(self):
        r1 = Rule(text_file='r1', license_expression='apache-2.0')
        m1 = LicenseMatch(rule=r1, qspan=Span(0, 2), ispan=Span(0, 2))
        m5 = LicenseMatch(rule=r1, qspan=Span(1, 6), ispan=Span(1, 6))

        r2 = Rule(text_file='r2', license_expression='apache-2.0')
        m2 = LicenseMatch(rule=r2, qspan=Span(0, 2), ispan=Span(0, 2))

        matches, discarded = filter_contained_matches([m1, m2, m5])

        assert [m1, m5] == matches
        assert discarded

    def test_filter_overlapping_matches_filters_matches_with_same_spans_if_licenses_are_identical_but_rule_differ(self):
        r1 = Rule(text_file='r1', license_expression='apache-2.0')
        m1 = LicenseMatch(rule=r1, qspan=Span(0, 2), ispan=Span(0, 2))
        m5 = LicenseMatch(rule=r1, qspan=Span(1, 6), ispan=Span(1, 6))

        r2 = Rule(text_file='r2', license_expression='apache-2.0')
        m2 = LicenseMatch(rule=r2, qspan=Span(0, 2), ispan=Span(0, 2))

        matches, discarded = filter_overlapping_matches([m1, m2, m5])

        assert [m5] == matches
        assert discarded

    def test_merge_then_filter_matches_with_same_spans_if_licenses_are_identical_but_rule_differ(self):
        r1 = Rule(text_file='r1', license_expression='apache-2.0')
        m1 = LicenseMatch(rule=r1, qspan=Span(0, 2), ispan=Span(0, 2))
        m5 = LicenseMatch(rule=r1, qspan=Span(1, 6), ispan=Span(1, 6))

        r2 = Rule(text_file='r2', license_expression='apache-2.0')
        m2 = LicenseMatch(rule=r2, qspan=Span(0, 2), ispan=Span(0, 2))

        matches = merge_matches([m1, m2, m5])
        matches, discarded = filter_contained_matches(matches)

        assert [LicenseMatch(rule=r1, qspan=Span(0, 6), ispan=Span(0, 6))] == matches
        assert discarded

    def test_merge_overlapping_matches(self):
        r1 = Rule(text_file='r1', license_expression='apache-2.0')
        m1 = LicenseMatch(rule=r1, qspan=Span(0, 2), ispan=Span(0, 2))
        m2 = LicenseMatch(rule=r1, qspan=Span(1, 6), ispan=Span(1, 6))

        matches = merge_matches([m1, m2])
        assert [LicenseMatch(rule=r1, qspan=Span(0, 6), ispan=Span(0, 6))] == matches

    def test_merge_does_not_merges_matches_with_same_spans_if_licenses_are_the_same_but_have_different_licenses_ordering(self):
        r1 = Rule(text_file='r1', license_expression='apache-2.0 OR gpl')
        m1 = LicenseMatch(rule=r1, qspan=Span(0, 2), ispan=Span(0, 2))
        m5 = LicenseMatch(rule=r1, qspan=Span(1, 6), ispan=Span(1, 6))

        r2 = Rule(text_file='r2', license_expression='gpl OR apache-2.0')
        m2 = LicenseMatch(rule=r2, qspan=Span(0, 2), ispan=Span(0, 2))

        result = merge_matches([m1, m2, m5])
        assert sorted([LicenseMatch(rule=r1, qspan=Span(0, 6), ispan=Span(0, 6)), m2]) == sorted(result)

    def test_merge_does_not_merges_matches_with_same_spans_if_rules_are_different(self):
        r1 = Rule(text_file='r1', license_expression='apache-2.0 OR gpl')
        m1 = LicenseMatch(rule=r1, qspan=Span(0, 2), ispan=Span(0, 2))
        m5 = LicenseMatch(rule=r1, qspan=Span(1, 6), ispan=Span(1, 6))

        r2 = Rule(text_file='r2', license_expression='apache-2.0 OR gpl')
        m2 = LicenseMatch(rule=r2, qspan=Span(0, 2), ispan=Span(0, 2))

        result = merge_matches([m1, m2, m5])
        assert sorted([LicenseMatch(rule=r1, qspan=Span(0, 6), ispan=Span(0, 6)), m2]) == sorted(result)

    def test_merge_merges_duplicate_matches(self):
        r1 = Rule(text_file='r1', license_expression='apache-2.0')
        m1 = LicenseMatch(rule=r1, qspan=Span(0, 8), ispan=Span(0, 8))
        m2 = LicenseMatch(rule=r1, qspan=Span(0, 8), ispan=Span(0, 8))

        matches = merge_matches([m1, m2])
        assert ([m1] == matches) or ([m2] == matches)

    def test_merge_does_not_merge_overlapping_matches_in_sequence_with_assymetric_overlap(self):
        r1 = Rule(text_file='r1', license_expression=u'lgpl-2.0-plus')

        # ---> merge_matches: current: LicenseMatch<'3-seq', lines=(9, 28), 'lgpl-2.0-plus_9.RULE', u'lgpl-2.0-plus', choice=False, score=87.5, len=126, ilen=126, hilen=20, rlen=144, qreg=(50, 200), ireg=(5, 142), qspan=Span(50, 90)|Span(92, 142)|Span(151, 182)|Span(199, 200), ispan=Span(5, 21)|Span(23, 46)|Span(48, 77)|Span(79, 93)|Span(95, 100)|Span(108, 128)|Span(130, 142), hispan=Span(10)|Span(14)|Span(18)|Span(24)|Span(27)|Span(52)|Span(57)|Span(61)|Span(65, 66)|Span(68)|Span(70)|Span(80)|Span(88)|Span(96)|Span(111)|Span(113)|Span(115)|Span(131)|Span(141)>
        # ---> merge_matches: next:    LicenseMatch<'2-aho', lines=(28, 44), 'lgpl-2.0-plus_9.RULE', u'lgpl-2.0-plus', choice=False, score=100.0, len=144, ilen=144, hilen=21, rlen=144, qreg=(198, 341), ireg=(0, 143), qspan=Span(198, 341), ispan=Span(0, 143), hispan=Span(1)|Span(10)|Span(14)|Span(18)|Span(24)|Span(27)|Span(52)|Span(57)|Span(61)|Span(65, 66)|Span(68)|Span(70)|Span(80)|Span(88)|Span(96)|Span(111)|Span(113)|Span(115)|Span(131)|Span(141)>
        #     ---> ###merge_matches: next overlaps in sequence current, merged as new: LicenseMatch<'3-seq 2-aho', lines=(9, 44), 'lgpl-2.0-plus_9.RULE', u'lgpl-2.0-plus', choice=False, score=100.0, len=268, hilen=21, rlen=144, qreg=(50, 341), ireg=(0, 143), qspan=Span(50, 90)|Span(92, 142)|Span(151, 182)|Span(198, 341), ispan=Span(0, 143), his

        # ---> merge_matches: current: len=126, hilen=20, rlen=144, qreg=(50, 200), ireg=(5, 142)
        # ---> merge_matches: next:    len=144, hilen=21, rlen=144, qreg=(198, 341), ireg=(0, 143)

        m1 = LicenseMatch(
            rule=r1,
            qspan=Span(50, 90) | Span(92, 142) | Span(151, 182) | Span(199, 200),
            ispan=
                Span(5, 21) | Span(23, 46) | Span(48, 77) | Span(79, 93) |
                Span(95, 100) | Span(108, 128) | Span(130, 142),
            hispan=
                Span(10) | Span(14) | Span(18) | Span(24) | Span(27) | Span(52) |
                Span(57) | Span(61) | Span(65, 66) | Span(68) | Span(70) | Span(80) |
                Span(88) | Span(96) | Span(111) | Span(113) | Span(115) | Span(131) |
                Span(141),
        )
        m2 = LicenseMatch(
            rule=r1,
            qspan=Span(198, 341),
            ispan=Span(0, 143),
            hispan=
                Span(1) | Span(10) | Span(14) | Span(18) | Span(24) | Span(27) |
                Span(52) | Span(57) | Span(61) | Span(65, 66) | Span(68) | Span(70) |
                Span(80) | Span(88) | Span(96) | Span(111) | Span(113) | Span(115) |
                Span(131) | Span(141))

        matches = merge_matches([m1, m2])
        assert [m1, m2] == matches


class TestLicenseMatchFilter(FileBasedTesting):
    test_data_dir = TEST_DATA_DIR

    def test_filter_contained_matches_matches_filters_multiple_nested_contained_matches_and_large_overlapping(self):
        r1 = Rule(text_file='r1', license_expression='apache-2.0 OR gpl')

        m1 = LicenseMatch(rule=r1, qspan=Span(0, 5), ispan=Span(0, 5))
        large_overlap = LicenseMatch(rule=r1, qspan=Span(1, 6), ispan=Span(1, 6))
        contained = LicenseMatch(rule=r1, qspan=Span(1, 4), ispan=Span(1, 4))
        in_contained = LicenseMatch(rule=r1, qspan=Span(2, 3), ispan=Span(2, 3))

        result, discarded = filter_contained_matches([m1, contained, in_contained, large_overlap])
        assert [m1, large_overlap] == result
        assert [contained, in_contained] == discarded

    def test_filter_overlapping_matches_matches_filters_multiple_nested_contained_matches_and_large_overlapping(self):
        r1 = Rule(text_file='r1', license_expression='apache-2.0 OR gpl')
        m1 = LicenseMatch(rule=r1, qspan=Span(0, 5), ispan=Span(0, 5))
        large_overlap = LicenseMatch(rule=r1, qspan=Span(1, 6), ispan=Span(1, 6))
        contained = LicenseMatch(rule=r1, qspan=Span(1, 4), ispan=Span(1, 4))
        in_contained = LicenseMatch(rule=r1, qspan=Span(2, 3), ispan=Span(2, 3))
        result, discarded = filter_overlapping_matches([m1, contained, in_contained, large_overlap])
        assert [m1] == result
        assert discarded

    def test_filter_matches_filters_non_contiguous_or_overlapping__but_contained_matches(self):
        r1 = Rule(text_file='r1', license_expression='apache-2.0 OR gpl')
        m1 = LicenseMatch(rule=r1, qspan=Span(1, 2), ispan=Span(1, 2))
        m2 = LicenseMatch(rule=r1, qspan=Span(3, 6), ispan=Span(3, 6))
        m3 = LicenseMatch(rule=r1, qspan=Span(1, 6), ispan=Span(1, 6))
        m4 = LicenseMatch(rule=r1, qspan=Span(0, 7), ispan=Span(0, 7))
        m5 = LicenseMatch(rule=r1, qspan=Span(1, 6), ispan=Span(1, 6))

        result, discarded = filter_contained_matches([m1, m2, m3, m4, m5])
        assert [m4] == result
        assert discarded

    def test_filter_matches_filters_non_contiguous_or_overlapping_contained_matches_with_touching_boundaries(self):
        r1 = Rule(text_file='r1', license_expression='apache-2.0 OR gpl')
        m1 = LicenseMatch(rule=r1, qspan=Span(0, 2), ispan=Span(0, 2))

        r2 = Rule(text_file='r2', license_expression='apache-2.0 OR gpl')
        m2 = LicenseMatch(rule=r2, qspan=Span(3, 7), ispan=Span(3, 7))

        r3 = Rule(text_file='r3', license_expression='apache-2.0 OR gpl')
        m3 = LicenseMatch(rule=r3, qspan=Span(0, 6), ispan=Span(0, 6))

        r6 = Rule(text_file='r6', license_expression='apache-2.0 OR gpl')
        m6 = LicenseMatch(rule=r6, qspan=Span(1, 7), ispan=Span(1, 7))

        r5 = Rule(text_file='r5', license_expression='apache-2.0 OR gpl')
        m5 = LicenseMatch(rule=r5, qspan=Span(1, 6), ispan=Span(1, 6))

        r4 = Rule(text_file='r4', license_expression='apache-2.0 OR gpl')
        m4 = LicenseMatch(rule=r4, qspan=Span(0, 7), ispan=Span(0, 7))

        result, discarded = filter_contained_matches([m1, m2, m3, m4, m5, m6])
        assert [m4] == result
        assert discarded

    def test_filter_contained_matches_matches_does_filter_matches_with_contained_spans_if_licenses_are_different(self):
        r1 = Rule(text_file='r1', license_expression='apache-2.0')
        m1 = LicenseMatch(rule=r1, qspan=Span(0, 2), ispan=Span(0, 2))

        r2 = Rule(text_file='r2', license_expression='apache-2.0')
        m2 = LicenseMatch(rule=r2, qspan=Span(1, 6), ispan=Span(1, 6))

        r3 = Rule(text_file='r3', license_expression='apache-1.1')
        m3 = LicenseMatch(rule=r3, qspan=Span(0, 2), ispan=Span(0, 2))

        matches, discarded = filter_contained_matches([m1, m2, m3])
        assert [m1, m2] == matches
        assert discarded

    def test_filter_overlapping_matches_matches_does_filter_matches_with_contained_spans_if_licenses_are_different(self):
        r1 = Rule(text_file='r1', license_expression='apache-2.0')
        m1 = LicenseMatch(rule=r1, qspan=Span(0, 2), ispan=Span(0, 2))

        r2 = Rule(text_file='r2', license_expression='apache-2.0')
        m2 = LicenseMatch(rule=r2, qspan=Span(1, 6), ispan=Span(1, 6))

        r3 = Rule(text_file='r3', license_expression='apache-1.1')
        m3 = LicenseMatch(rule=r3, qspan=Span(0, 2), ispan=Span(0, 2))

        matches, discarded = filter_overlapping_matches([m1, m2, m3])
        assert [m2] == matches
        assert discarded

    def test_filter_overlapping_matches_matches_filters_matches_with_medium_overlap_only_if_license_are_the_same(self):
        r1 = Rule(text_file='r1', license_expression='apache-1.1')
        m1 = LicenseMatch(rule=r1, qspan=Span(0, 10), ispan=Span(0, 10))
        m2 = LicenseMatch(rule=r1, qspan=Span(3, 11), ispan=Span(3, 11))

        r2 = Rule(text_file='r2', license_expression='gpl OR apache-2.0')
        m3 = LicenseMatch(rule=r2, qspan=Span(7, 15), ispan=Span(7, 15))

        result, discarded = filter_overlapping_matches([m1, m2, m3])
        assert sorted([m1, m3]) == sorted(result)
        assert discarded

    def test_filter_matches_handles_interlaced_matches_with_overlap_and_same_license(self):
        rule_dir = self.get_test_loc('match_filter/rules')
        idx = index.LicenseIndex(load_rules(rule_dir))
        rules = {r.identifier: r for r in idx.rules_by_rid}
        query_loc = self.get_test_loc('match_filter/query')
        matches = idx.match(location=query_loc)
        expected = [
            # filtered: LicenseMatch(matcher='3-seq', rule=rules['rule1.RULE'], qspan=Span(4, 47) | Span(50, 59), ispan=Span(1, 53)),
            LicenseMatch(matcher='2-aho', rule=rules['rule2.RULE'], qspan=Span(24, 85), ispan=Span(0, 61)),
        ]

        assert expected == matches

    def test_filter_contained_matches_matches_filters_matches_does_not_discard_non_overlaping(self):
        r1 = Rule(text_file='r1', license_expression='apache-1.1')
        r2 = Rule(text_file='r2', license_expression='gpl OR apache-2.0')
        r3 = Rule(text_file='r3', license_expression='gpl')

        # we have these matches
        # 1. ABC
        # 2. ABCDEDFG
        # 3.    DEFCGJLJLJKLJJLKJLJJJLJLJLJJL
        # we do not want 1. to be discarded in the final

        m1 = LicenseMatch(rule=r1, qspan=Span(0, 5), ispan=Span(0, 5))
        m2 = LicenseMatch(rule=r2, qspan=Span(0, 40), ispan=Span(0, 40))
        m3 = LicenseMatch(rule=r3, qspan=Span(6, 120), ispan=Span(6, 120))

        result, discarded = filter_contained_matches([m2, m1, m3])
        assert [m2, m3] == result
        assert [m1] == discarded

    def test_filter_overlapping_matches_matches_filters_matches_does_not_discard_non_overlaping(self):
        r1 = Rule(text_file='r1', license_expression='apache-1.1')
        r2 = Rule(text_file='r2', license_expression='gpl OR apache-2.0')
        r3 = Rule(text_file='r3', license_expression='gpl')

        # we have these matches
        # 1. ABC
        # 2. ABCDEDFG
        # 3.    DEFCGJLJLJKLJJLKJLJJJLJLJLJJL
        # we do not want 1. to be discarded in the final

        m1 = LicenseMatch(rule=r1, qspan=Span(0, 5), ispan=Span(0, 5))
        m2 = LicenseMatch(rule=r2, qspan=Span(0, 40), ispan=Span(0, 40))
        m3 = LicenseMatch(rule=r3, qspan=Span(6, 120), ispan=Span(6, 120))

        result, discarded = filter_overlapping_matches([m2, m1, m3])
        assert [m3] == result
        assert [m1, m2] == discarded

        result, discarded = restore_non_overlapping(result, discarded)
        assert [m1] == result
        assert [m2] == discarded


class TestLicenseMatchScore(FileBasedTesting):
    test_data_dir = TEST_DATA_DIR

    def test_LicenseMatch_score_100(self):
        r1 = Rule(text_file='r1', license_expression='apache-2.0')
        r1.relevance = 100
        r1.length = 3

        m1 = LicenseMatch(rule=r1, qspan=Span(0, 2), ispan=Span(0, 2))
        assert m1.score() == 100

    def test_LicenseMatch_score_50(self):
        r1 = Rule(text_file='r1', license_expression='apache-2.0')
        r1.relevance = 50
        r1.length = 3

        m1 = LicenseMatch(rule=r1, qspan=Span(0, 2), ispan=Span(0, 2))
        assert m1.score() == 50

    def test_LicenseMatch_score_25_with_stored_relevance(self):
        r1 = Rule(text_file='r1', license_expression='apache-2.0')
        r1.relevance = 50
        r1.length = 6

        m1 = LicenseMatch(rule=r1, qspan=Span(0, 2), ispan=Span(0, 2))
        # NB we do not have a query here
        assert m1.score() == 25

    def test_LicenseMatch_score_0(self):
        r1 = Rule(text_file='r1', license_expression='apache-2.0')
        r1.relevance = 0
        r1.length = 6

        m1 = LicenseMatch(rule=r1, qspan=Span(), ispan=Span())
        assert m1.score() == 0

    def test_LicenseMatch_score_0_relevance(self):
        r1 = Rule(text_file='r1', license_expression='apache-2.0')
        r1.relevance = 0
        r1.length = 6

        m1 = LicenseMatch(rule=r1, qspan=Span(0, 2), ispan=Span(0, 2))
        assert m1.score() == 0

    def test_LicenseMatch_score_100_contiguous(self):
        r1 = Rule(text_file='r1', license_expression='apache-2.0')
        r1.relevance = 100
        r1.length = 42

        m1 = LicenseMatch(rule=r1, qspan=Span(0, 41), ispan=Span(0, 41))
        assert m1.score() == 100

    def test_LicenseMatch_score_100_non_contiguous(self):
        r1 = Rule(text_file='r1', license_expression='apache-2.0')
        r1.relevance = 100
        r1.length = 42

        m1 = LicenseMatch(rule=r1, qspan=Span(0, 19) | Span(30, 51), ispan=Span(0, 41))
        assert m1.score() == 80.77


class TestCollectLicenseMatchTexts(FileBasedTesting):
    test_data_dir = TEST_DATA_DIR

    def test_get_full_matched_text_base(self):
        rule_text = u'''
            Copyright {{some copyright}}
            THIS IS FROM {{THE CODEHAUS}} AND CONTRIBUTORS
            IN NO EVENT SHALL {{THE CODEHAUS}} OR ITS CONTRIBUTORS BE LIABLE
            EVEN IF ADVISED OF THE {{POSSIBILITY OF SUCH}} DAMAGE
        '''

        rule = Rule(stored_text=rule_text, license_expression='test')
        idx = index.LicenseIndex([rule])

        querys = u'''
            foobar 45 . Copyright 2003 (C) James. All Rights Reserved.
            THIS IS FROM THE CODEHAUS AND CONTRIBUTORS
            IN NO EVENT SHALL THE best CODEHAUS OR ITS CONTRIBUTORS BE LIABLE
            EVEN IF ADVISED OF THE POSSIBILITY OF SUCH DAMAGE. chabada DAMAGE 12 ABC dasdasda .
        '''
        result = idx.match(query_string=querys)
        assert 1 == len(result)
        match = result[0]

        # Note that there is a trailing space in that string
        expected = u"""Copyright [2003] ([C]) [James]. [All] [Rights] [Reserved].
            THIS IS FROM THE CODEHAUS AND CONTRIBUTORS
            IN NO EVENT SHALL THE [best] CODEHAUS OR ITS CONTRIBUTORS BE LIABLE
            EVEN IF ADVISED OF THE POSSIBILITY OF SUCH DAMAGE. """
        matched_text = u''.join(
            get_full_matched_text(match, query_string=querys, idx=idx, _usecache=False))
        assert expected == matched_text

        expected_nh = u"""Copyright 2003 (C) James. All Rights Reserved.
            THIS IS FROM THE CODEHAUS AND CONTRIBUTORS
            IN NO EVENT SHALL THE best CODEHAUS OR ITS CONTRIBUTORS BE LIABLE
            EVEN IF ADVISED OF THE POSSIBILITY OF SUCH DAMAGE. """
        matched_text_nh = u''.join(
            get_full_matched_text(
                match, query_string=querys, idx=idx, _usecache=False, highlight=False))
        assert expected_nh == matched_text_nh

        expected_origin_text = u"""Copyright 2003 (C) James. All Rights Reserved.
            THIS IS FROM THE CODEHAUS AND CONTRIBUTORS
            IN NO EVENT SHALL THE best CODEHAUS OR ITS CONTRIBUTORS BE LIABLE
            EVEN IF ADVISED OF THE POSSIBILITY OF SUCH DAMAGE. """
        origin_matched_text = u''.join(get_full_matched_text(
            match,
            query_string=querys,
            idx=idx,
            highlight_not_matched=u'%s',
        ))
        assert expected_origin_text == origin_matched_text

    def test_get_full_matched_text(self):
        rule_text = u'''
            Copyright {{some copyright}}
            THIS IS FROM {{THE CODEHAUS}} AND CONTRIBUTORS
            IN NO EVENT SHALL {{THE CODEHAUS}} OR ITS CONTRIBUTORS BE LIABLE
            EVEN IF ADVISED OF THE {{POSSIBILITY OF SUCH}} DAMAGE
        '''

        rule = Rule(stored_text=rule_text, license_expression='test')
        idx = index.LicenseIndex([rule])

        querys = u'''
            foobar 45 Copyright 2003 (C) James. All Rights Reserved.
            THIS IS FROM THE CODEHAUS AND CONTRIBUTORS
            IN NO EVENT SHALL THE best CODEHAUS OR ITS CONTRIBUTORS BE LIABLE
            EVEN IF ADVISED OF THE POSSIBILITY OF SUCH DAMAGE. chabada DAMAGE 12 ABC
        '''
        result = idx.match(query_string=querys)
        assert 1 == len(result)
        match = result[0]

        # Note that there is a trailing space in that string
        expected = u"""Copyright [2003] ([C]) [James]. [All] [Rights] [Reserved].
            THIS IS FROM THE CODEHAUS AND CONTRIBUTORS
            IN NO EVENT SHALL THE [best] CODEHAUS OR ITS CONTRIBUTORS BE LIABLE
            EVEN IF ADVISED OF THE POSSIBILITY OF SUCH DAMAGE. """

        matched_text = u''.join(get_full_matched_text(match, query_string=querys, idx=idx, _usecache=False))
        assert expected == matched_text

        # the text is finally rstripped
        matched_text = match.matched_text(_usecache=False)
        assert expected.rstrip() == matched_text

        # test again using some HTML with tags
        # Note that there is a trailing space in that string
        expected = u"""Copyright <br>2003</br> (<br>C</br>) <br>James</br>. <br>All</br> <br>Rights</br> <br>Reserved</br>.
            THIS IS FROM THE CODEHAUS AND CONTRIBUTORS
            IN NO EVENT SHALL THE <br>best</br> CODEHAUS OR ITS CONTRIBUTORS BE LIABLE
            EVEN IF ADVISED OF THE POSSIBILITY OF SUCH DAMAGE. """
        matched_text = u''.join(get_full_matched_text(
            match, query_string=querys, idx=idx, highlight_not_matched=u'<br>%s</br>', _usecache=False))
        assert expected == matched_text

        # test again using whole_lines
        expected = u"""            foobar 45 Copyright 2003 (C) James. All Rights Reserved.
            THIS IS FROM THE CODEHAUS AND CONTRIBUTORS
            IN NO EVENT SHALL THE best CODEHAUS OR ITS CONTRIBUTORS BE LIABLE
            EVEN IF ADVISED OF THE POSSIBILITY OF SUCH DAMAGE. chabada DAMAGE 12 ABC\n"""
        matched_text = u''.join(get_full_matched_text(
            match, query_string=querys, idx=idx, highlight_not_matched=u'%s', whole_lines=True))
        assert expected == matched_text

    def test_get_full_matched_text_does_not_munge_underscore(self):
        rule_text = 'MODULE_LICENSE_GPL'

        rule = Rule(stored_text=rule_text, license_expression='test')
        idx = index.LicenseIndex([rule])

        querys = 'MODULE_LICENSE_GPL'
        result = idx.match(query_string=querys)
        assert 1 == len(result)
        match = result[0]

        expected = 'MODULE_LICENSE_GPL'
        matched_text = u''.join(get_full_matched_text(match, query_string=querys, idx=idx, _usecache=False))
        assert expected == matched_text

    def test_get_full_matched_text_does_not_munge_plus(self):
        rule_text = 'MODULE_LICENSE_GPL+ +'

        rule = Rule(stored_text=rule_text, license_expression='test')
        idx = index.LicenseIndex([rule])

        querys = 'MODULE_LICENSE_GPL+ +'
        result = idx.match(query_string=querys)
        assert 1 == len(result)
        match = result[0]

        expected = 'MODULE_LICENSE_GPL+ +\n'
        matched_text = u''.join(get_full_matched_text(match, query_string=querys, idx=idx, _usecache=False))
        assert expected == matched_text

    def test_tokenize_matched_text_does_cache_last_call_from_query_string_and_location(self):
        dictionary = {'module': 0, 'license': 1, 'gpl+': 2}
        location = None
        query_string = 'the MODULE_LICENSE_GPL+ foobar'
        result1 = tokenize_matched_text(location, query_string, dictionary)
        result2 = tokenize_matched_text(location, query_string, dictionary)
        assert result2 is result1

        location = self.get_test_loc('matched_text/tokenize_matched_text_query.txt')
        query_string = None
        result3 = tokenize_matched_text(location, query_string, dictionary)
        assert result3 is not result2
        assert result3 == result2

        result4 = tokenize_matched_text(location, query_string, dictionary)
        assert result4 is result3

    def test_tokenize_matched_text_does_return_correct_tokens(self):
        querys = u'''
            foobar 45 Copyright 2003 (C) James. All Rights Reserved.  THIS
            IS FROM THE CODEHAUS AND CONTRIBUTORS
        '''
        dictionary = dict(this=0, event=1, possibility=2, reserved=3, liable=5, copyright=6)
        result = tokenize_matched_text(location=None, query_string=querys, dictionary=dictionary)
        expected = [
            Token(value=u'\n', line_num=1, pos=-1, is_text=False, is_matched=False, is_known=False),
            Token(value=u'            ', line_num=2, pos=-1, is_text=False, is_matched=False, is_known=False),
            Token(value=u'foobar', line_num=2, pos=-1, is_text=True, is_matched=False, is_known=False),
            Token(value=u' ', line_num=2, pos=-1, is_text=False, is_matched=False, is_known=False),
            Token(value=u'45', line_num=2, pos=-1, is_text=True, is_matched=False, is_known=False),
            Token(value=u' ', line_num=2, pos=-1, is_text=False, is_matched=False, is_known=False),
            Token(value=u'Copyright', line_num=2, pos=0, is_text=True, is_matched=False, is_known=True),
            Token(value=u' ', line_num=2, pos=-1, is_text=False, is_matched=False, is_known=False),
            Token(value=u'2003', line_num=2, pos=-1, is_text=True, is_matched=False, is_known=False),
            Token(value=u' (', line_num=2, pos=-1, is_text=False, is_matched=False, is_known=False),
            Token(value=u'C', line_num=2, pos=-1, is_text=True, is_matched=False, is_known=False),
            Token(value=u') ', line_num=2, pos=-1, is_text=False, is_matched=False, is_known=False),
            Token(value=u'James', line_num=2, pos=-1, is_text=True, is_matched=False, is_known=False),
            Token(value=u'. ', line_num=2, pos=-1, is_text=False, is_matched=False, is_known=False),
            Token(value=u'All', line_num=2, pos=-1, is_text=True, is_matched=False, is_known=False),
            Token(value=u' ', line_num=2, pos=-1, is_text=False, is_matched=False, is_known=False),
            Token(value=u'Rights', line_num=2, pos=-1, is_text=True, is_matched=False, is_known=False),
            Token(value=u' ', line_num=2, pos=-1, is_text=False, is_matched=False, is_known=False),
            Token(value=u'Reserved', line_num=2, pos=1, is_text=True, is_matched=False, is_known=True),
            Token(value=u'.  ', line_num=2, pos=-1, is_text=False, is_matched=False, is_known=False),
            Token(value=u'THIS', line_num=2, pos=2, is_text=True, is_matched=False, is_known=True),
            Token(value=u'\n', line_num=2, pos=-1, is_text=False, is_matched=False, is_known=False),
            Token(value=u'            ', line_num=3, pos=-1, is_text=False, is_matched=False, is_known=False),
            Token(value=u'IS', line_num=3, pos=-1, is_text=True, is_matched=False, is_known=False),
            Token(value=u' ', line_num=3, pos=-1, is_text=False, is_matched=False, is_known=False),
            Token(value=u'FROM', line_num=3, pos=-1, is_text=True, is_matched=False, is_known=False),
            Token(value=u' ', line_num=3, pos=-1, is_text=False, is_matched=False, is_known=False),
            Token(value=u'THE', line_num=3, pos=-1, is_text=True, is_matched=False, is_known=False),
            Token(value=u' ', line_num=3, pos=-1, is_text=False, is_matched=False, is_known=False),
            Token(value=u'CODEHAUS', line_num=3, pos=-1, is_text=True, is_matched=False, is_known=False),
            Token(value=u' ', line_num=3, pos=-1, is_text=False, is_matched=False, is_known=False),
            Token(value=u'AND', line_num=3, pos=-1, is_text=True, is_matched=False, is_known=False),
            Token(value=u' ', line_num=3, pos=-1, is_text=False, is_matched=False, is_known=False),
            Token(value=u'CONTRIBUTORS', line_num=3, pos=-1, is_text=True, is_matched=False, is_known=False),
            Token(value=u'\n', line_num=3, pos=-1, is_text=False, is_matched=False, is_known=False),
            Token(value='        \n', line_num=4, pos=-1, is_text=False, is_matched=False, is_known=False)
        ]

        assert expected == result

    def test_tokenize_matched_text_does_not_crash_on_turkish_unicode(self):
        querys = u'İrəli'
        result = tokenize_matched_text(location=None, query_string=querys, dictionary={})

        expected = [
            Token(value='i', line_num=1, pos=-1, is_text=True, is_matched=False, is_known=False),
            Token(value='rəli', line_num=1, pos=-1, is_text=True, is_matched=False, is_known=False),
            Token(value='\n', line_num=1, pos=-1, is_text=False, is_matched=False, is_known=False),
        ]
        assert expected == result

    def test_tokenize_matched_text_behaves_like_query_tokenizer_on_turkish_unicode(self):
        from licensedcode.tokenize import query_tokenizer
        querys = u'İrəli'
        matched_text_result = tokenize_matched_text(location=None, query_string=querys, dictionary={})
        matched_text_result = [t.value for t in matched_text_result]
        query_tokenizer_result = list(query_tokenizer(querys))

        if matched_text_result[-1] == '\n':
            matched_text_result = matched_text_result[:-1]

        assert matched_text_result == query_tokenizer_result

    def test_reportable_tokens_filter_tokens_does_not_strip_last_token_value(self):
        tokens = [
            Token(value=u'\n', line_num=1, pos=-1, is_text=False, is_matched=False, is_known=False),
            Token(value=u'            ', line_num=2, pos=-1, is_text=False, is_matched=False, is_known=False),
            Token(value=u'foobar', line_num=2, pos=-1, is_text=True, is_matched=False, is_known=False),
            Token(value=u' ', line_num=2, pos=-1, is_text=False, is_matched=False, is_known=False),
            Token(value=u'45', line_num=2, pos=-1, is_text=True, is_matched=False, is_known=False),
            Token(value=u' ', line_num=2, pos=-1, is_text=False, is_matched=False, is_known=False),
            Token(value=u'Copyright', line_num=2, pos=0, is_text=True, is_matched=False, is_known=True),
            Token(value=u' ', line_num=2, pos=-1, is_text=False, is_matched=False, is_known=False),
            Token(value=u'2003', line_num=2, pos=-1, is_text=True, is_matched=False, is_known=False),
            Token(value=u' (', line_num=2, pos=-1, is_text=False, is_matched=False, is_known=False),
            Token(value=u'C', line_num=2, pos=-1, is_text=True, is_matched=False, is_known=False),
            Token(value=u') ', line_num=2, pos=-1, is_text=False, is_matched=False, is_known=False),
            Token(value=u'James', line_num=2, pos=-1, is_text=True, is_matched=False, is_known=False),
            Token(value=u'. ', line_num=2, pos=-1, is_text=False, is_matched=False, is_known=False),
            Token(value=u'All', line_num=2, pos=-1, is_text=True, is_matched=False, is_known=False),
            Token(value=u' ', line_num=2, pos=-1, is_text=False, is_matched=False, is_known=False),
            Token(value=u'Rights', line_num=2, pos=-1, is_text=True, is_matched=False, is_known=False),
            Token(value=u' ', line_num=2, pos=-1, is_text=False, is_matched=False, is_known=False),
            Token(value=u'Reserved', line_num=2, pos=1, is_text=True, is_matched=False, is_known=True),
            Token(value=u'.  ', line_num=2, pos=-1, is_text=False, is_matched=False, is_known=False),
            Token(value=u'THIS', line_num=2, pos=2, is_text=True, is_matched=False, is_known=True),
            Token(value=u'\n', line_num=2, pos=-1, is_text=False, is_matched=False, is_known=False),
            Token(value=u'            ', line_num=3, pos=-1, is_text=False, is_matched=False, is_known=False),
        ]

        match_qspan = Span(0, 1)
        result = list(reportable_tokens(tokens, match_qspan, start_line=1, end_line=2, whole_lines=False))
        expected = [
            Token(value=u'Copyright', line_num=2, pos=0, is_text=True, is_matched=True, is_known=True),
            Token(value=u' ', line_num=2, pos=-1, is_text=False, is_matched=False, is_known=False),
            Token(value=u'2003', line_num=2, pos=-1, is_text=True, is_matched=False, is_known=False),
            Token(value=u' (', line_num=2, pos=-1, is_text=False, is_matched=False, is_known=False),
            Token(value=u'C', line_num=2, pos=-1, is_text=True, is_matched=False, is_known=False),
            Token(value=u') ', line_num=2, pos=-1, is_text=False, is_matched=False, is_known=False),
            Token(value=u'James', line_num=2, pos=-1, is_text=True, is_matched=False, is_known=False),
            Token(value=u'. ', line_num=2, pos=-1, is_text=False, is_matched=False, is_known=False),
            Token(value=u'All', line_num=2, pos=-1, is_text=True, is_matched=False, is_known=False),
            Token(value=u' ', line_num=2, pos=-1, is_text=False, is_matched=False, is_known=False),
            Token(value=u'Rights', line_num=2, pos=-1, is_text=True, is_matched=False, is_known=False),
            Token(value=u' ', line_num=2, pos=-1, is_text=False, is_matched=False, is_known=False),
            Token(value=u'Reserved', line_num=2, pos=1, is_text=True, is_matched=True, is_known=True),
            Token(value=u'.  ', line_num=2, pos=-1, is_text=False, is_matched=False, is_known=False)
        ]

        assert expected == result

        # est again with whole lines
        match_qspan = Span(0, 1)
        result = list(reportable_tokens(tokens, match_qspan, start_line=1, end_line=2, whole_lines=True))
        expected = [
            Token(value=u'\n', line_num=1, pos=-1, is_text=False, is_matched=False, is_known=False),
            Token(value=u'            ', line_num=2, pos=-1, is_text=False, is_matched=False, is_known=False),
            Token(value=u'foobar', line_num=2, pos=-1, is_text=True, is_matched=False, is_known=False),
            Token(value=u' ', line_num=2, pos=-1, is_text=False, is_matched=False, is_known=False),
            Token(value=u'45', line_num=2, pos=-1, is_text=True, is_matched=False, is_known=False),
            Token(value=u' ', line_num=2, pos=-1, is_text=False, is_matched=False, is_known=False),
            Token(value=u'Copyright', line_num=2, pos=0, is_text=True, is_matched=True, is_known=True),
            Token(value=u' ', line_num=2, pos=-1, is_text=False, is_matched=False, is_known=False),
            Token(value=u'2003', line_num=2, pos=-1, is_text=True, is_matched=False, is_known=False),
            Token(value=u' (', line_num=2, pos=-1, is_text=False, is_matched=False, is_known=False),
            Token(value=u'C', line_num=2, pos=-1, is_text=True, is_matched=False, is_known=False),
            Token(value=u') ', line_num=2, pos=-1, is_text=False, is_matched=False, is_known=False),
            Token(value=u'James', line_num=2, pos=-1, is_text=True, is_matched=False, is_known=False),
            Token(value=u'. ', line_num=2, pos=-1, is_text=False, is_matched=False, is_known=False),
            Token(value=u'All', line_num=2, pos=-1, is_text=True, is_matched=False, is_known=False),
            Token(value=u' ', line_num=2, pos=-1, is_text=False, is_matched=False, is_known=False),
            Token(value=u'Rights', line_num=2, pos=-1, is_text=True, is_matched=False, is_known=False),
            Token(value=u' ', line_num=2, pos=-1, is_text=False, is_matched=False, is_known=False),
            Token(value=u'Reserved', line_num=2, pos=1, is_text=True, is_matched=True, is_known=True),
            Token(value=u'.  ', line_num=2, pos=-1, is_text=False, is_matched=False, is_known=False),
            Token(value=u'THIS', line_num=2, pos=2, is_text=True, is_matched=False, is_known=True),
            Token(value=u'\n', line_num=2, pos=-1, is_text=False, is_matched=False, is_known=False)]

        assert expected == result

    def test_matched_text_is_collected_correctly_end2end(self):
        rules_data_dir = self.get_test_loc('matched_text/index/rules')
        query_location = self.get_test_loc('matched_text/query.txt')
        rules = models.load_rules(rules_data_dir)
        idx = LicenseIndex(rules)

        results = [match.matched_text(_usecache=False) for match in idx.match(location=query_location)]
        expected = [
            'This source code is licensed under both the Apache 2.0 license '
            '(found in the\n#  LICENSE',

            'This source code is licensed under [both] [the] [Apache] [2].[0] license '
            '(found in the\n#  LICENSE file in the root directory of this source tree)',

            'GPLv2 ('
        ]
        assert expected == results

    def test_matched_text_is_not_truncated_with_unicode_diacritic_input_from_query(self):
        idx = cache.get_index()
        querys_with_diacritic_unicode = 'İ license MIT'
        result = idx.match(query_string=querys_with_diacritic_unicode)
        assert 1 == len(result)
        match = result[0]
        expected = 'license MIT'
        matched_text = match.matched_text(_usecache=False,)
        assert expected == matched_text

    def test_matched_text_is_not_truncated_with_unicode_diacritic_input_from_file(self):
        idx = cache.get_index()
        file_with_diacritic_unicode_location = self.get_test_loc('matched_text/unicode_text/main3.js')
        result = idx.match(location=file_with_diacritic_unicode_location)
        assert 1 == len(result)
        match = result[0]
        expected = 'license MIT'
        matched_text = match.matched_text(_usecache=False)
        assert expected == matched_text

    def test_matched_text_is_not_truncated_with_unicode_diacritic_input_from_query_whole_lines(self):
        idx = cache.get_index()
        querys_with_diacritic_unicode = 'İ license MIT'
        result = idx.match(query_string=querys_with_diacritic_unicode)
        assert 1 == len(result)
        match = result[0]
        expected = '[İ] license MIT'
        matched_text = match.matched_text(_usecache=False, whole_lines=True)
        assert expected == matched_text

    def test_matched_text_is_not_truncated_with_unicode_diacritic_input_with_diacritic_in_rules(self):
        rule_dir = self.get_test_loc('matched_text/turkish_unicode/rules')
        idx = index.LicenseIndex(load_rules(rule_dir))
        query_loc = self.get_test_loc('matched_text/turkish_unicode/query')
        matches = idx.match(location=query_loc)
        matched_texts = [
            m.matched_text(whole_lines=False, highlight=False, _usecache=False)
            for m in matches
        ]

        expected = [
            'Licensed under the Apache License, Version 2.0\r\nnext_label=irəli',
            'İ license MIT',
            'İ license MIT',
            'Licensed under the Apache License, Version 2.0\r\nnext_label=irəli',
            'lİcense mit'
        ]

        assert expected == matched_texts

<<<<<<< HEAD
    def test_matched_text_is_not_truncated_with_unicode_diacritic_input_and_full_index(self):
        idx = cache.get_index()
        query_loc = self.get_test_loc('match/turkish_unicode/query')
=======
    def test_matched_text_ignores_whole_lines_in_binary(self):
        rule_dir = self.get_test_loc('matched_text/binary_text/rules')
        idx = index.LicenseIndex(load_rules(rule_dir))
        query_loc = self.get_test_loc('matched_text/binary_text/gosu')
>>>>>>> c738287d
        matches = idx.match(location=query_loc)
        matched_texts = [
            m.matched_text(whole_lines=True, highlight=False, _usecache=False)
            for m in matches
        ]

        expected = ['{{ .Self }} license: GPL-3 (full text at https://github.com/tianon/gosu)']

        assert expected == matched_texts

    def check_matched_texts(self, test_loc, expected_texts, whole_lines=True):
        idx = cache.get_index()
        test_loc = self.get_test_loc(test_loc)
        matches = idx.match(location=test_loc)
        matched_texts = [
            m.matched_text(whole_lines=whole_lines, highlight=False, _usecache=False)
            for m in matches
        ]
        assert expected_texts == matched_texts

    def test_matched_text_ignores_whole_lines_in_binary_against_full_index(self):
        expected = ['{{ .Self }} license: GPL-3 (full text at https://github.com/tianon/gosu)']
        self.check_matched_texts(
            test_loc='matched_text/binary_text/gosu',
            expected_texts=expected,
            whole_lines=True,
        )

    def test_matched_text_is_collected_correctly_end2end_for_spdx_match_whole_lines(self):
        self.check_matched_texts(
            test_loc='matched_text/spdx/query.txt',
            expected_texts=['@REM # SPDX-License-Identifier: BSD-2-Clause-Patent'],
            whole_lines=True
        )

    def test_matched_text_is_collected_correctly_end2end_for_spdx_match(self):
        self.check_matched_texts(
            test_loc='matched_text/spdx/query.txt',
            expected_texts=['SPDX-License-Identifier: BSD-2-Clause-Patent'],
            whole_lines=False
        )

    @skipIf(py2, 'This complex unicode test is not worth testing on Python2')
    def test_matched_text_is_not_truncated_with_unicode_diacritic_input_and_full_index(self):
        expected = [
            'Licensed under the Apache License, Version 2.0',
            'license MIT',
            'license MIT',
            'Licensed under the Apache License, Version 2.0'
        ]

        self.check_matched_texts(
            test_loc='matched_text/turkish_unicode/query',
            expected_texts=expected,
            whole_lines=False
        )

    def test_matched_text_is_collected_correctly_in_binary_ffmpeg_windows_whole_lines(self):
        expected_texts = [
            '--enable-gpl --enable-version3 --enable-dxva2 --enable-libmfx --enable-nvenc '
            '--enable-avisynth --enable-bzlib --enable-fontconfig --enable-frei0r '
            '--enable-gnutls --enable-iconv --enable-libass --enable-libbluray '
            '--enable-libbs2b --enable-libcaca --enable-libfreetype --enable-libgme '
            '--enable-libgsm --enable-libilbc --enable-libmodplug --enable-libmp3lame '
            '--enable-libopencore-amrnb --enable-libopencore-amrwb --enable-libopenh264 '
            '--enable-libopenjpeg --enable-libopus --enable-librtmp --enable-libsnappy '
            '--enable-libsoxr --enable-libspeex --enable-libtheora --enable-libtwolame '
            '--enable-libvidstab --enable-libvo-amrwbenc --enable-libvorbis '
            '--enable-libvpx --enable-libwavpack --enable-libwebp --enable-libx264 '
            '--enable-libx265 --enable-libxavs --enable-libxvid --enable-libzimg '
            '--enable-lzma --enable-decklink --enable-zlib',

            '%sconfiguration: --enable-gpl --enable-version3 --enable-dxva2 '
            '--enable-libmfx --enable-nvenc --enable-avisynth --enable-bzlib '
            '--enable-fontconfig --enable-frei0r --enable-gnutls --enable-iconv '
            '--enable-libass --enable-libbluray --enable-libbs2b --enable-libcaca '
            '--enable-libfreetype --enable-libgme --enable-libgsm --enable-libilbc '
            '--enable-libmodplug --enable-libmp3lame --enable-libopencore-amrnb '
            '--enable-libopencore-amrwb --enable-libopenh264 --enable-libopenjpeg '
            '--enable-libopus --enable-librtmp --enable-libsnappy --enable-libsoxr '
            '--enable-libspeex --enable-libtheora --enable-libtwolame --enable-libvidstab '
            '--enable-libvo-amrwbenc --enable-libvorbis --enable-libvpx '
            '--enable-libwavpack --enable-libwebp --enable-libx264 --enable-libx265 '
            '--enable-libxavs --enable-libxvid --enable-libzimg --enable-lzma '
            '--enable-decklink --enable-zlib',

            '%s is free software; you can redistribute it and/or modify\n'
            'it under the terms of the GNU General Public License as published by\n'
            'the Free Software Foundation; either version 3 of the License, or\n'
            '(at your option) any later version.\n'
            '%s is distributed in the hope that it will be useful,\n'
            'but WITHOUT ANY WARRANTY; without even the implied warranty of\n'
            'MERCHANTABILITY or FITNESS FOR A PARTICULAR PURPOSE.  See the\n'
            'GNU General Public License for more details.\n'
            'You should have received a copy of the GNU General Public License\n'
            'along with %s.  If not, see <http://www.gnu.org/licenses/>.',

            '--enable-gpl --enable-version3 --enable-dxva2 --enable-libmfx --enable-nvenc '
            '--enable-avisynth --enable-bzlib --enable-fontconfig --enable-frei0r '
            '--enable-gnutls --enable-iconv --enable-libass --enable-libbluray '
            '--enable-libbs2b --enable-libcaca --enable-libfreetype --enable-libgme '
            '--enable-libgsm --enable-libilbc --enable-libmodplug --enable-libmp3lame '
            '--enable-libopencore-amrnb --enable-libopencore-amrwb --enable-libopenh264 '
            '--enable-libopenjpeg --enable-libopus --enable-librtmp --enable-libsnappy '
            '--enable-libsoxr --enable-libspeex --enable-libtheora --enable-libtwolame '
            '--enable-libvidstab --enable-libvo-amrwbenc --enable-libvorbis '
            '--enable-libvpx --enable-libwavpack --enable-libwebp --enable-libx264 '
            '--enable-libx265 --enable-libxavs --enable-libxvid --enable-libzimg '
            '--enable-lzma --enable-decklink --enable-zlib',

            'libavfilter license: GPL version 3 or later',

            '--enable-gpl --enable-version3 --enable-dxva2 --enable-libmfx --enable-nvenc '
            '--enable-avisynth --enable-bzlib --enable-fontconfig --enable-frei0r '
            '--enable-gnutls --enable-iconv --enable-libass --enable-libbluray '
            '--enable-libbs2b --enable-libcaca --enable-libfreetype --enable-libgme '
            '--enable-libgsm --enable-libilbc --enable-libmodplug --enable-libmp3lame '
            '--enable-libopencore-amrnb --enable-libopencore-amrwb --enable-libopenh264 '
            '--enable-libopenjpeg --enable-libopus --enable-librtmp --enable-libsnappy '
            '--enable-libsoxr --enable-libspeex --enable-libtheora --enable-libtwolame '
            '--enable-libvidstab --enable-libvo-amrwbenc --enable-libvorbis '
            '--enable-libvpx --enable-libwavpack --enable-libwebp --enable-libx264 '
            '--enable-libx265 --enable-libxavs --enable-libxvid --enable-libzimg '
            '--enable-lzma --enable-decklink --enable-zlib',

            'libavformat license: GPL version 3 or later',

            '--enable-gpl --enable-version3 --enable-dxva2 --enable-libmfx --enable-nvenc '
            '--enable-avisynth --enable-bzlib --enable-fontconfig --enable-frei0r '
            '--enable-gnutls --enable-iconv --enable-libass --enable-libbluray '
            '--enable-libbs2b --enable-libcaca --enable-libfreetype --enable-libgme '
            '--enable-libgsm --enable-libilbc --enable-libmodplug --enable-libmp3lame '
            '--enable-libopencore-amrnb --enable-libopencore-amrwb --enable-libopenh264 '
            '--enable-libopenjpeg --enable-libopus --enable-librtmp --enable-libsnappy '
            '--enable-libsoxr --enable-libspeex --enable-libtheora --enable-libtwolame '
            '--enable-libvidstab --enable-libvo-amrwbenc --enable-libvorbis '
            '--enable-libvpx --enable-libwavpack --enable-libwebp --enable-libx264 '
            '--enable-libx265 --enable-libxavs --enable-libxvid --enable-libzimg '
            '--enable-lzma --enable-decklink --enable-zlib',

            'libavcodec license: GPL version 3 or later',

            '--enable-gpl --enable-version3 --enable-dxva2 --enable-libmfx --enable-nvenc '
            '--enable-avisynth --enable-bzlib --enable-fontconfig --enable-frei0r '
            '--enable-gnutls --enable-iconv --enable-libass --enable-libbluray '
            '--enable-libbs2b --enable-libcaca --enable-libfreetype --enable-libgme '
            '--enable-libgsm --enable-libilbc --enable-libmodplug --enable-libmp3lame '
            '--enable-libopencore-amrnb --enable-libopencore-amrwb --enable-libopenh264 '
            '--enable-libopenjpeg --enable-libopus --enable-librtmp --enable-libsnappy '
            '--enable-libsoxr --enable-libspeex --enable-libtheora --enable-libtwolame '
            '--enable-libvidstab --enable-libvo-amrwbenc --enable-libvorbis '
            '--enable-libvpx --enable-libwavpack --enable-libwebp --enable-libx264 '
            '--enable-libx265 --enable-libxavs --enable-libxvid --enable-libzimg '
            '--enable-lzma --enable-decklink --enable-zlib',

            'libpostproc license: GPL version 3 or later',

            '--enable-gpl --enable-version3 --enable-dxva2 --enable-libmfx --enable-nvenc '
            '--enable-avisynth --enable-bzlib --enable-fontconfig --enable-frei0r '
            '--enable-gnutls --enable-iconv --enable-libass --enable-libbluray '
            '--enable-libbs2b --enable-libcaca --enable-libfreetype --enable-libgme '
            '--enable-libgsm --enable-libilbc --enable-libmodplug --enable-libmp3lame '
            '--enable-libopencore-amrnb --enable-libopencore-amrwb --enable-libopenh264 '
            '--enable-libopenjpeg --enable-libopus --enable-librtmp --enable-libsnappy '
            '--enable-libsoxr --enable-libspeex --enable-libtheora --enable-libtwolame '
            '--enable-libvidstab --enable-libvo-amrwbenc --enable-libvorbis '
            '--enable-libvpx --enable-libwavpack --enable-libwebp --enable-libx264 '
            '--enable-libx265 --enable-libxavs --enable-libxvid --enable-libzimg '
            '--enable-lzma --enable-decklink --enable-zlib',

            'libswresample license: GPL version 3 or later',
            '--enable-gpl --enable-version3 --enable-dxva2 --enable-libmfx --enable-nvenc '
            '--enable-avisynth --enable-bzlib --enable-fontconfig --enable-frei0r '
            '--enable-gnutls --enable-iconv --enable-libass --enable-libbluray '
            '--enable-libbs2b --enable-libcaca --enable-libfreetype --enable-libgme '
            '--enable-libgsm --enable-libilbc --enable-libmodplug --enable-libmp3lame '
            '--enable-libopencore-amrnb --enable-libopencore-amrwb --enable-libopenh264 '
            '--enable-libopenjpeg --enable-libopus --enable-librtmp --enable-libsnappy '
            '--enable-libsoxr --enable-libspeex --enable-libtheora --enable-libtwolame '
            '--enable-libvidstab --enable-libvo-amrwbenc --enable-libvorbis '
            '--enable-libvpx --enable-libwavpack --enable-libwebp --enable-libx264 '
            '--enable-libx265 --enable-libxavs --enable-libxvid --enable-libzimg '
            '--enable-lzma --enable-decklink --enable-zlib',

            'libswscale license: GPL version 3 or later',
            '--enable-gpl --enable-version3 --enable-dxva2 --enable-libmfx --enable-nvenc '
            '--enable-avisynth --enable-bzlib --enable-fontconfig --enable-frei0r '
            '--enable-gnutls --enable-iconv --enable-libass --enable-libbluray '
            '--enable-libbs2b --enable-libcaca --enable-libfreetype --enable-libgme '
            '--enable-libgsm --enable-libilbc --enable-libmodplug --enable-libmp3lame '
            '--enable-libopencore-amrnb --enable-libopencore-amrwb --enable-libopenh264 '
            '--enable-libopenjpeg --enable-libopus --enable-librtmp --enable-libsnappy '
            '--enable-libsoxr --enable-libspeex --enable-libtheora --enable-libtwolame '
            '--enable-libvidstab --enable-libvo-amrwbenc --enable-libvorbis '
            '--enable-libvpx --enable-libwavpack --enable-libwebp --enable-libx264 '
            '--enable-libx265 --enable-libxavs --enable-libxvid --enable-libzimg '
            '--enable-lzma --enable-decklink --enable-zlib',

            'libavutil license: GPL version 3 or later',

            'This software is derived from the GNU GPL XviD codec (1.3.0).'
        ]

        self.check_matched_texts(
            test_loc='matched_text/ffmpeg/ffmpeg.exe',
            expected_texts=expected_texts,
            whole_lines=True
        )

    def test_matched_text_is_collected_correctly_in_binary_ffmpeg_windows_not_whole_lines(self):
        expected_texts = [
            'enable-gpl --enable-version3 --',
            'enable-gpl --enable-version3 --',
            'is free software; you can redistribute it and/or modify\n'
            'it under the terms of the GNU General Public License as published by\n'
            'the Free Software Foundation; either version 3 of the License, or\n'
            '(at your option) any later version.\n'
            '%s is distributed in the hope that it will be useful,\n'
            'but WITHOUT ANY WARRANTY; without even the implied warranty of\n'
            'MERCHANTABILITY or FITNESS FOR A PARTICULAR PURPOSE.  See the\n'
            'GNU General Public License for more details.\n'
            'You should have received a copy of the GNU General Public License\n'
            'along with %s.  If not, see <http://www.gnu.org/licenses/>.',
            'enable-gpl --enable-version3 --',
            'license: GPL version 3 or later',
            'enable-gpl --enable-version3 --',
            'license: GPL version 3 or later',
            'enable-gpl --enable-version3 --',
            'license: GPL version 3 or later',
            'enable-gpl --enable-version3 --',
            'license: GPL version 3 or later',
            'enable-gpl --enable-version3 --',
            'license: GPL version 3 or later',
            'enable-gpl --enable-version3 --',
            'license: GPL version 3 or later',
            'enable-gpl --enable-version3 --',
            'license: GPL version 3 or later',
            'This software is derived from the GNU GPL XviD codec ('
        ]

        self.check_matched_texts(
            test_loc='matched_text/ffmpeg/ffmpeg.exe',
            expected_texts=expected_texts,
            whole_lines=False,
        )

    def test_matched_text_is_collected_correctly_in_binary_ffmpeg_elf_whole_lines(self):
        expected_texts = [
            '--prefix=/usr --extra-version=0ubuntu0.1 --build-suffix=-ffmpeg '
            '--toolchain=hardened --libdir=/usr/lib/x86_64-linux-gnu '
            '--incdir=/usr/include/x86_64-linux-gnu --cc=cc --cxx=g++ --enable-gpl '
            '--enable-shared --disable-stripping --disable-decoder=libopenjpeg '
            '--disable-decoder=libschroedinger --enable-avresample --enable-avisynth '
            '--enable-gnutls --enable-ladspa --enable-libass --enable-libbluray '
            '--enable-libbs2b --enable-libcaca --enable-libcdio --enable-libflite '
            '--enable-libfontconfig --enable-libfreetype --enable-libfribidi '
            '--enable-libgme --enable-libgsm --enable-libmodplug --enable-libmp3lame '
            '--enable-libopenjpeg --enable-libopus --enable-libpulse --enable-librtmp '
            '--enable-libschroedinger --enable-libshine --enable-libsnappy '
            '--enable-libsoxr --enable-libspeex --enable-libssh --enable-libtheora '
            '--enable-libtwolame --enable-libvorbis --enable-libvpx --enable-libwavpack '
            '--enable-libwebp --enable-libx265 --enable-libxvid --enable-libzvbi '
            '--enable-openal --enable-opengl --enable-x11grab --enable-libdc1394 '
            '--enable-libiec61883 --enable-libzmq --enable-frei0r --enable-libx264 '
            '--enable-libopencv',
            '%sconfiguration: --prefix=/usr --extra-version=0ubuntu0.1 '
            '--build-suffix=-ffmpeg --toolchain=hardened '
            '--libdir=/usr/lib/x86_64-linux-gnu --incdir=/usr/include/x86_64-linux-gnu '
            '--cc=cc --cxx=g++ --enable-gpl --enable-shared --disable-stripping '
            '--disable-decoder=libopenjpeg --disable-decoder=libschroedinger '
            '--enable-avresample --enable-avisynth --enable-gnutls --enable-ladspa '
            '--enable-libass --enable-libbluray --enable-libbs2b --enable-libcaca '
            '--enable-libcdio --enable-libflite --enable-libfontconfig '
            '--enable-libfreetype --enable-libfribidi --enable-libgme --enable-libgsm '
            '--enable-libmodplug --enable-libmp3lame --enable-libopenjpeg '
            '--enable-libopus --enable-libpulse --enable-librtmp --enable-libschroedinger '
            '--enable-libshine --enable-libsnappy --enable-libsoxr --enable-libspeex '
            '--enable-libssh --enable-libtheora --enable-libtwolame --enable-libvorbis '
            '--enable-libvpx --enable-libwavpack --enable-libwebp --enable-libx265 '
            '--enable-libxvid --enable-libzvbi --enable-openal --enable-opengl '
            '--enable-x11grab --enable-libdc1394 --enable-libiec61883 --enable-libzmq '
            '--enable-frei0r --enable-libx264 --enable-libopencv',
            '%s is free software; you can redistribute it and/or modify\n'
            'it under the terms of the GNU General Public License as published by\n'
            'the Free Software Foundation; either version 2 of the License, or\n'
            '(at your option) any later version.\n'
            '%s is distributed in the hope that it will be useful,\n'
            'but WITHOUT ANY WARRANTY; without even the implied warranty of\n'
            'MERCHANTABILITY or FITNESS FOR A PARTICULAR PURPOSE.  See the\n'
            'GNU General Public License for more details.\n'
            'You should have received a copy of the GNU General Public License\n'
            'along with %s; if not, write to the Free Software\n'
            'Foundation, Inc., 51 Franklin Street, Fifth Floor, Boston, MA 02110-1301 USA'
        ]

        self.check_matched_texts(
            test_loc='matched_text/ffmpeg/ffmpeg',
            expected_texts=expected_texts,
            whole_lines=True,
        )

    def test_matched_text_is_collected_correctly_in_binary_ffmpeg_static_whole_lines(self):
        expected_texts = ['libswresample license: LGPL version 2.1 or later']
        self.check_matched_texts(
            test_loc='matched_text/ffmpeg/libavsample.lib',
            expected_texts=expected_texts,
            whole_lines=True,
        )<|MERGE_RESOLUTION|>--- conflicted
+++ resolved
@@ -25,12 +25,7 @@
 
 
 import os
-<<<<<<< HEAD
-
-import pytest
-=======
-from unittest import skipIf
->>>>>>> c738287d
+
 
 from commoncode.testcase import FileBasedTesting
 from licensedcode import cache
@@ -1251,16 +1246,10 @@
 
         assert expected == matched_texts
 
-<<<<<<< HEAD
-    def test_matched_text_is_not_truncated_with_unicode_diacritic_input_and_full_index(self):
-        idx = cache.get_index()
-        query_loc = self.get_test_loc('match/turkish_unicode/query')
-=======
     def test_matched_text_ignores_whole_lines_in_binary(self):
         rule_dir = self.get_test_loc('matched_text/binary_text/rules')
         idx = index.LicenseIndex(load_rules(rule_dir))
         query_loc = self.get_test_loc('matched_text/binary_text/gosu')
->>>>>>> c738287d
         matches = idx.match(location=query_loc)
         matched_texts = [
             m.matched_text(whole_lines=True, highlight=False, _usecache=False)
@@ -1270,6 +1259,16 @@
         expected = ['{{ .Self }} license: GPL-3 (full text at https://github.com/tianon/gosu)']
 
         assert expected == matched_texts
+
+    def test_matched_text_is_not_truncated_with_unicode_diacritic_input_and_full_index(self):
+        idx = cache.get_index()
+        test_loc = self.get_test_loc(test_loc)
+        matches = idx.match(location=test_loc)
+        matched_texts = [
+            m.matched_text(whole_lines=whole_lines, highlight=False, _usecache=False)
+            for m in matches
+        ]
+        assert expected_texts == matched_texts
 
     def check_matched_texts(self, test_loc, expected_texts, whole_lines=True):
         idx = cache.get_index()
