--- conflicted
+++ resolved
@@ -32,12 +32,8 @@
     "category": "Copyleft",
     "owner": "Free Software Foundation (FSF)",
     "homepage_url": "http://www.gnu.org/licenses/gpl-1.0.html",
-<<<<<<< HEAD
     "notes": "notes from SPDX:\nThis license was released: February 1989.\n",
-=======
     "is_builtin": true,
-    "notes": "notes from SPDX:\nThis license was released: February 1989.",
->>>>>>> c108206f
     "spdx_license_key": "GPL-1.0",
     "text_urls": [
       "http://www.gnu.org/licenses/gpl-1.0.txt"
@@ -54,12 +50,8 @@
     "category": "Copyleft",
     "owner": "Free Software Foundation (FSF)",
     "homepage_url": "http://www.gnu.org/licenses/old-licenses/gpl-1.0-standalone.html",
-<<<<<<< HEAD
     "notes": "notes from SPDX:\nThis license was released: February 1989.\n",
-=======
     "is_builtin": true,
-    "notes": "notes from SPDX:\nThis license was released: February 1989.",
->>>>>>> c108206f
     "spdx_license_key": "GPL-1.0+"
   },
   {
@@ -69,8 +61,8 @@
     "category": "Copyleft",
     "owner": "Free Software Foundation (FSF)",
     "homepage_url": "http://www.gnu.org/licenses/gpl-2.0.html",
+    "notes": "This is the last version of the GPL text as published by the FSF. This license was released: June 1991 This license is OSI certified.\n",
     "is_builtin": true,
-    "notes": "This is the last version of the GPL text as published by the FSF. This license was released: June 1991 This license is OSI certified.\n",
     "spdx_license_key": "GPL-2.0",
     "text_urls": [
       "http://www.gnu.org/licenses/gpl-2.0.txt",
@@ -90,8 +82,8 @@
     "short_name": "GPL 2.0 with Library exception",
     "name": "GNU General Public License 2.0 with Library exception",
     "category": "Copyleft Limited",
+    "owner": "Grammatica",
     "is_builtin": true,
-    "owner": "Grammatica",
     "is_exception": true,
     "spdx_license_key": "LicenseRef-scancode-gpl-2.0-library",
     "other_urls": [
@@ -105,12 +97,8 @@
     "category": "Copyleft",
     "owner": "Free Software Foundation (FSF)",
     "homepage_url": "http://www.gnu.org/licenses/old-licenses/gpl-2.0-standalone.html",
-<<<<<<< HEAD
     "notes": "notes from SPDX:\nThis license was released: June 1991 This license is OSI certified.\n",
-=======
     "is_builtin": true,
-    "notes": "notes from SPDX:\nThis license was released: June 1991 This license is OSI certified.",
->>>>>>> c108206f
     "spdx_license_key": "GPL-2.0+"
   },
   {
@@ -120,12 +108,8 @@
     "category": "Copyleft",
     "owner": "Free Software Foundation (FSF)",
     "homepage_url": "http://www.gnu.org/licenses/gpl-3.0.html",
-<<<<<<< HEAD
     "notes": "notes from SPDX:\nThis license was released: 29 June 2007 This license is OSI certified.\n",
-=======
     "is_builtin": true,
-    "notes": "notes from SPDX:\nThis license was released: 29 June 2007 This license is OSI certified.",
->>>>>>> c108206f
     "spdx_license_key": "GPL-3.0",
     "text_urls": [
       "http://www.gnu.org/licenses/gpl-3.0.txt",
@@ -144,12 +128,8 @@
     "category": "Copyleft",
     "owner": "Free Software Foundation (FSF)",
     "homepage_url": "http://www.gnu.org/licenses/gpl-3.0-standalone.html",
-<<<<<<< HEAD
     "notes": "notes from SPDX:\nThis license was released: 29 June 2007 This license is OSI certified.\n",
-=======
     "is_builtin": true,
-    "notes": "notes from SPDX:\nThis license was released: 29 June 2007 This license is OSI certified.",
->>>>>>> c108206f
     "spdx_license_key": "GPL-3.0+"
   },
   {
