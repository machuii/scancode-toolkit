#
# Copyright (c) nexB Inc. and others. All rights reserved.
# ScanCode is a trademark of nexB Inc.
# SPDX-License-Identifier: Apache-2.0
# See http://www.apache.org/licenses/LICENSE-2.0 for the license text.
# See https://github.com/nexB/scancode-toolkit for support or download.
# See https://aboutcode.org for more information about nexB OSS projects.
#

import json
import os

import saneyaml

from commoncode import testcase
from commoncode import text
from scancode.cli_test_utils import purl_with_fake_uuid

from scancode_config import REGEN_TEST_FIXTURES


class PackageTester(testcase.FileBasedTesting):
    test_data_dir = os.path.join(os.path.dirname(__file__), 'data')

    def check_package_data(
        self,
        package_data,
        expected_loc,
        regen=REGEN_TEST_FIXTURES,
    ):
        """
        Helper to test a package object against an expected JSON file.
        """
        expected_loc = self.get_test_loc(expected_loc, must_exist=False)

        compute_and_set_license_expression(package_data)
        results = package_data.to_dict()

        check_result_equals_expected_json(
            result=results,
            expected_loc=expected_loc,
            regen=regen,
        )

    def check_packages_data(
        self,
        packages_data,
        expected_loc,
        must_exist=True,
<<<<<<< HEAD
        regen=REGEN_TEST_FIXTURES,
=======
        remove_uuid=True,
        regen=REGEN_TEST_FIXTURES
>>>>>>> 9d885d5a
    ):
        """
        Helper to test a list of package_data objects against an expected JSON file.
        """
        expected_loc = self.get_test_loc(expected_loc, must_exist=must_exist)

        results = []
        for package_data in packages_data:
            if remove_uuid and hasattr(package_data, 'package_uid'):
                package_data.package_uid = purl_with_fake_uuid(package_data.package_uid)
            if remove_uuid and hasattr(package_data, 'resources'):
                for resource in package_data.resources:
                    normalized_package_uids = [
                        purl_with_fake_uuid(package_uid)
                        for package_uid in resource.for_packages
                    ]
                    resource.for_packages = normalized_package_uids
            compute_and_set_license_expression(package_data)
            results.append(package_data.to_dict())

        check_result_equals_expected_json(
            result=results,
            expected_loc=expected_loc,
            regen=regen,
        )


def compute_and_set_license_expression(package_data):
    if package_data.declared_license and not package_data.license_expression:
        from packagedcode import HANDLER_BY_DATASOURCE_ID
        handler = HANDLER_BY_DATASOURCE_ID[package_data.datasource_id]
        computed = handler.compute_normalized_license(package_data)
        if computed:
            package_data.license_expression = computed
    return package_data


def check_result_equals_expected_json(result, expected_loc, regen=REGEN_TEST_FIXTURES):
    """
    Check equality between a result collection and the data in an expected_loc
    JSON file. Regen the expected file if regen is True.
    """
    if regen:
        expected = result

        expected_dir = os.path.dirname(expected_loc)
        if not os.path.exists(expected_dir):
            os.makedirs(expected_dir)

        with open(expected_loc, 'w') as ex:
            json.dump(expected, ex, indent=2, separators=(',', ': '))
    else:
        with open(expected_loc) as ex:
            expected = json.load(ex)

    if result != expected:
        assert saneyaml.dump(result) == saneyaml.dump(expected)


def get_test_files(location, test_file_suffix):
    """
    Walk directory at ``location`` and yield location-relative paths to test
    files matching ``test_file_suffix``).
    """
    assert os.path.exists(location), f'Missing location: {location!r}'

    # NOTE we do not use commoncode here as we want NO files spkipped for testing
    for base_dir, _dirs, files in os.walk(location):
        for file_name in files:
            if not file_name.endswith(test_file_suffix):
                continue

            file_path = os.path.join(base_dir, file_name)
            file_path = file_path.replace(location, '', 1)
            file_path = file_path.strip(os.path.sep)
            yield file_path


def create_test_function(
    test_file_loc,
    tested_function,
    test_name,
    regen=REGEN_TEST_FIXTURES,
):
    """
    Return a test function closed on test arguments to run
    `tested_function(test_file_loc)`.
    """

    def test_proper(self):
        test_loc = self.get_test_loc(test_file_loc, must_exist=True)
        result = tested_function(test_loc)
        check_result_equals_expected_json(
            result=result,
            expected_loc=test_loc + '-expected.json',
            regen=regen,
        )

    test_proper.__name__ = test_name
    return test_proper


def build_tests(
    test_dir,
    test_file_suffix,
    clazz,
    tested_function,
    test_method_prefix,
    regen=REGEN_TEST_FIXTURES,
):
    """
    Dynamically build test methods from files in ``test_dir`` ending with
    ``test_file_suffix`` and attach a test method to the ``clazz`` test class.

    For each method:
    - run ``tested_function`` with a test file with``test_file_suffix``
      ``tested_function`` should return a JSON-serializable object.
    - set the name prefixed with ``test_method_prefix``.
    - check that a test expected file named <test_file_name>-expected.json`
      has content matching the results of the ``tested_function`` returned value.
    """
    assert issubclass(clazz, PackageTester)

    # loop through all items and attach a test method to our test class
    for test_file_path in get_test_files(test_dir, test_file_suffix):
        test_name = test_method_prefix + text.python_safe_name(test_file_path)
        test_file_loc = os.path.join(test_dir, test_file_path)

        test_method = create_test_function(
            test_file_loc=test_file_loc,
            tested_function=tested_function,
            test_name=test_name,
            regen=regen,
        )
        setattr(clazz, test_name, test_method)


def compare_package_results(expected, result):
    result_packages = [r.to_dict() for r in result]
    expected_packages = [e.to_dict() for e in expected]
    assert result_packages == expected_packages<|MERGE_RESOLUTION|>--- conflicted
+++ resolved
@@ -47,12 +47,8 @@
         packages_data,
         expected_loc,
         must_exist=True,
-<<<<<<< HEAD
+        remove_uuid=True,
         regen=REGEN_TEST_FIXTURES,
-=======
-        remove_uuid=True,
-        regen=REGEN_TEST_FIXTURES
->>>>>>> 9d885d5a
     ):
         """
         Helper to test a list of package_data objects against an expected JSON file.
