[
  {
    "type": "winexe",
    "namespace": null,
    "name": "LibIconv",
    "version": "1.9.2.1519",
    "qualifiers": {},
    "subpath": null,
    "primary_language": null,
    "description": "LibIconv: convert between character encodings",
    "release_date": null,
    "parties": [
      {
        "type": "organization",
        "role": "author",
        "name": "GNU <www.gnu.org>",
        "email": null,
        "url": null
      }
    ],
    "keywords": [],
    "homepage_url": null,
    "download_url": null,
    "size": null,
    "sha1": null,
    "md5": null,
    "sha256": null,
    "sha512": null,
    "bug_tracking_url": null,
    "code_view_url": null,
    "vcs_url": null,
    "copyright": "\u00a9 2004 Free Software Foundation <www.fsf.org>",
<<<<<<< HEAD
    "declared_license_expression": "(gpl-2.0-plus AND lgpl-2.1-plus) AND unknown",
    "declared_license_expression_spdx": "(GPL-2.0-or-later AND LGPL-2.1-or-later) AND LicenseRef-scancode-unknown",
    "license_detections": [
      {
        "license_expression": "gpl-2.0-plus AND lgpl-2.1-plus",
        "detection_rules": [
          "not-combined"
        ],
        "matches": [
          {
            "score": 65.79,
            "start_line": 1,
            "end_line": 1,
            "matched_length": 25,
            "match_coverage": 65.79,
            "matcher": "3-seq",
            "license_expression": "gpl-2.0-plus",
            "rule_identifier": "gpl-2.0-plus_925.RULE",
            "referenced_filenames": [],
            "is_license_text": false,
            "is_license_notice": true,
            "is_license_reference": false,
            "is_license_tag": false,
            "is_license_intro": false,
            "rule_length": 38,
            "rule_relevance": 100,
            "matched_text": "This program is free software; you can redistribute it and/or modify it under the terms of the GNU Lesser General Public License;see www.gnu.org/copyleft/lesser.html.",
            "licenses": [
              {
                "key": "gpl-2.0-plus",
                "name": "GNU General Public License 2.0 or later",
                "short_name": "GPL 2.0 or later",
                "category": "Copyleft",
                "is_exception": false,
                "is_unknown": false,
                "owner": "Free Software Foundation (FSF)",
                "homepage_url": "http://www.gnu.org/licenses/old-licenses/gpl-2.0-standalone.html",
                "text_url": "http://www.gnu.org/licenses/old-licenses/gpl-2.0-standalone.html",
                "reference_url": "https://scancode-licensedb.aboutcode.org/gpl-2.0-plus",
                "scancode_text_url": "https://github.com/nexB/scancode-toolkit/tree/develop/src/licensedcode/data/licenses/gpl-2.0-plus.LICENSE",
                "scancode_data_url": "https://github.com/nexB/scancode-toolkit/tree/develop/src/licensedcode/data/licenses/gpl-2.0-plus.yml",
                "spdx_license_key": "GPL-2.0-or-later",
                "spdx_url": "https://spdx.org/licenses/GPL-2.0-or-later"
              }
            ]
          },
          {
            "score": 57.14,
            "start_line": 1,
            "end_line": 1,
            "matched_length": 12,
            "match_coverage": 57.14,
            "matcher": "3-seq",
            "license_expression": "lgpl-2.1-plus",
            "rule_identifier": "lgpl-2.1-plus_55.RULE",
            "referenced_filenames": [],
            "is_license_text": false,
            "is_license_notice": true,
            "is_license_reference": false,
            "is_license_tag": false,
            "is_license_intro": false,
            "rule_length": 21,
            "rule_relevance": 100,
            "matched_text": "This program is free software; you can redistribute it and/or modify it under the terms of the GNU Lesser General Public License;see www.gnu.org/copyleft/lesser.html.",
            "licenses": [
              {
                "key": "lgpl-2.1-plus",
                "name": "GNU Lesser General Public License 2.1 or later",
                "short_name": "LGPL 2.1 or later",
                "category": "Copyleft Limited",
                "is_exception": false,
                "is_unknown": false,
                "owner": "Free Software Foundation (FSF)",
                "homepage_url": "http://www.gnu.org/licenses/old-licenses/lgpl-2.1-standalone.html",
                "text_url": "http://www.gnu.org/licenses/old-licenses/lgpl-2.1-standalone.html",
                "reference_url": "https://scancode-licensedb.aboutcode.org/lgpl-2.1-plus",
                "scancode_text_url": "https://github.com/nexB/scancode-toolkit/tree/develop/src/licensedcode/data/licenses/lgpl-2.1-plus.LICENSE",
                "scancode_data_url": "https://github.com/nexB/scancode-toolkit/tree/develop/src/licensedcode/data/licenses/lgpl-2.1-plus.yml",
                "spdx_license_key": "LGPL-2.1-or-later",
                "spdx_url": "https://spdx.org/licenses/LGPL-2.1-or-later"
              }
            ]
          }
        ]
      },
      {
        "license_expression": "unknown",
        "detection_rules": [
          "undetected-license"
        ],
        "matches": [
          {
            "score": 100.0,
            "start_line": 1,
            "end_line": 1,
            "matched_length": 31,
            "match_coverage": 100.0,
            "matcher": "5-undetected",
            "license_expression": "unknown",
            "rule_identifier": "package-manifest-unknown",
            "referenced_filenames": [],
            "is_license_text": false,
            "is_license_notice": false,
            "is_license_reference": false,
            "is_license_tag": true,
            "is_license_intro": false,
            "rule_length": 31,
            "rule_relevance": 100,
            "matched_text": "license This program is free software; you can redistribute it and/or modify it under the terms of the GNU Lesser General Public License;see www.gnu.org/copyleft/lesser.html.",
            "licenses": [
              {
                "key": "unknown",
                "name": "Unknown license detected but not recognized",
                "short_name": "unknown",
                "category": "Unstated License",
                "is_exception": false,
                "is_unknown": true,
                "owner": "Unspecified",
                "homepage_url": null,
                "text_url": "",
                "reference_url": "https://scancode-licensedb.aboutcode.org/unknown",
                "scancode_text_url": "https://github.com/nexB/scancode-toolkit/tree/develop/src/licensedcode/data/licenses/unknown.LICENSE",
                "scancode_data_url": "https://github.com/nexB/scancode-toolkit/tree/develop/src/licensedcode/data/licenses/unknown.yml",
                "spdx_license_key": "LicenseRef-scancode-unknown",
                "spdx_url": "https://github.com/nexB/scancode-toolkit/tree/develop/src/licensedcode/data/licenses/unknown.LICENSE"
              }
            ]
          }
        ]
      }
    ],
    "other_license_expression": null,
    "other_license_expression_spdx": null,
    "other_license_detections": [],
    "extracted_license_statement": "{'LegalCopyright': '\u00a9 2004 Free Software Foundation <www.fsf.org>', 'LegalTrademarks': 'GNU\u00ae, LibIconv\u00ae, libiconv2\u00ae', 'License': 'This program is free software; you can redistribute it and/or modify it under the terms of the GNU Lesser General Public License;see www.gnu.org/copyleft/lesser.html.'}",
=======
    "license_expression": "lgpl-2.1-plus",
    "declared_license": {
      "LegalCopyright": "\u00a9 2004 Free Software Foundation <www.fsf.org>",
      "LegalTrademarks": "GNU\u00ae, LibIconv\u00ae, libiconv2\u00ae",
      "License": "This program is free software; you can redistribute it and/or modify it under the terms of the GNU Lesser General Public License;see www.gnu.org/copyleft/lesser.html."
    },
>>>>>>> ded56e91
    "notice_text": null,
    "source_packages": [],
    "file_references": [],
    "extra_data": {},
    "dependencies": [],
    "repository_homepage_url": null,
    "repository_download_url": null,
    "api_data_url": null,
    "datasource_id": "windows_executable",
    "purl": "pkg:winexe/LibIconv@1.9.2.1519"
  }
]<|MERGE_RESOLUTION|>--- conflicted
+++ resolved
@@ -30,69 +30,31 @@
     "code_view_url": null,
     "vcs_url": null,
     "copyright": "\u00a9 2004 Free Software Foundation <www.fsf.org>",
-<<<<<<< HEAD
-    "declared_license_expression": "(gpl-2.0-plus AND lgpl-2.1-plus) AND unknown",
-    "declared_license_expression_spdx": "(GPL-2.0-or-later AND LGPL-2.1-or-later) AND LicenseRef-scancode-unknown",
+    "declared_license_expression": "lgpl-2.1-plus",
+    "declared_license_expression_spdx": "LGPL-2.1-or-later",
     "license_detections": [
       {
-        "license_expression": "gpl-2.0-plus AND lgpl-2.1-plus",
+        "license_expression": "lgpl-2.1-plus",
         "detection_rules": [
           "not-combined"
         ],
         "matches": [
           {
-            "score": 65.79,
+            "score": 100.0,
             "start_line": 1,
             "end_line": 1,
-            "matched_length": 25,
-            "match_coverage": 65.79,
-            "matcher": "3-seq",
-            "license_expression": "gpl-2.0-plus",
-            "rule_identifier": "gpl-2.0-plus_925.RULE",
+            "matched_length": 30,
+            "match_coverage": 100.0,
+            "matcher": "1-hash",
+            "license_expression": "lgpl-2.1-plus",
+            "rule_identifier": "lgpl-2.1-plus_455.RULE",
             "referenced_filenames": [],
             "is_license_text": false,
             "is_license_notice": true,
             "is_license_reference": false,
             "is_license_tag": false,
             "is_license_intro": false,
-            "rule_length": 38,
-            "rule_relevance": 100,
-            "matched_text": "This program is free software; you can redistribute it and/or modify it under the terms of the GNU Lesser General Public License;see www.gnu.org/copyleft/lesser.html.",
-            "licenses": [
-              {
-                "key": "gpl-2.0-plus",
-                "name": "GNU General Public License 2.0 or later",
-                "short_name": "GPL 2.0 or later",
-                "category": "Copyleft",
-                "is_exception": false,
-                "is_unknown": false,
-                "owner": "Free Software Foundation (FSF)",
-                "homepage_url": "http://www.gnu.org/licenses/old-licenses/gpl-2.0-standalone.html",
-                "text_url": "http://www.gnu.org/licenses/old-licenses/gpl-2.0-standalone.html",
-                "reference_url": "https://scancode-licensedb.aboutcode.org/gpl-2.0-plus",
-                "scancode_text_url": "https://github.com/nexB/scancode-toolkit/tree/develop/src/licensedcode/data/licenses/gpl-2.0-plus.LICENSE",
-                "scancode_data_url": "https://github.com/nexB/scancode-toolkit/tree/develop/src/licensedcode/data/licenses/gpl-2.0-plus.yml",
-                "spdx_license_key": "GPL-2.0-or-later",
-                "spdx_url": "https://spdx.org/licenses/GPL-2.0-or-later"
-              }
-            ]
-          },
-          {
-            "score": 57.14,
-            "start_line": 1,
-            "end_line": 1,
-            "matched_length": 12,
-            "match_coverage": 57.14,
-            "matcher": "3-seq",
-            "license_expression": "lgpl-2.1-plus",
-            "rule_identifier": "lgpl-2.1-plus_55.RULE",
-            "referenced_filenames": [],
-            "is_license_text": false,
-            "is_license_notice": true,
-            "is_license_reference": false,
-            "is_license_tag": false,
-            "is_license_intro": false,
-            "rule_length": 21,
+            "rule_length": 30,
             "rule_relevance": 100,
             "matched_text": "This program is free software; you can redistribute it and/or modify it under the terms of the GNU Lesser General Public License;see www.gnu.org/copyleft/lesser.html.",
             "licenses": [
@@ -115,65 +77,12 @@
             ]
           }
         ]
-      },
-      {
-        "license_expression": "unknown",
-        "detection_rules": [
-          "undetected-license"
-        ],
-        "matches": [
-          {
-            "score": 100.0,
-            "start_line": 1,
-            "end_line": 1,
-            "matched_length": 31,
-            "match_coverage": 100.0,
-            "matcher": "5-undetected",
-            "license_expression": "unknown",
-            "rule_identifier": "package-manifest-unknown",
-            "referenced_filenames": [],
-            "is_license_text": false,
-            "is_license_notice": false,
-            "is_license_reference": false,
-            "is_license_tag": true,
-            "is_license_intro": false,
-            "rule_length": 31,
-            "rule_relevance": 100,
-            "matched_text": "license This program is free software; you can redistribute it and/or modify it under the terms of the GNU Lesser General Public License;see www.gnu.org/copyleft/lesser.html.",
-            "licenses": [
-              {
-                "key": "unknown",
-                "name": "Unknown license detected but not recognized",
-                "short_name": "unknown",
-                "category": "Unstated License",
-                "is_exception": false,
-                "is_unknown": true,
-                "owner": "Unspecified",
-                "homepage_url": null,
-                "text_url": "",
-                "reference_url": "https://scancode-licensedb.aboutcode.org/unknown",
-                "scancode_text_url": "https://github.com/nexB/scancode-toolkit/tree/develop/src/licensedcode/data/licenses/unknown.LICENSE",
-                "scancode_data_url": "https://github.com/nexB/scancode-toolkit/tree/develop/src/licensedcode/data/licenses/unknown.yml",
-                "spdx_license_key": "LicenseRef-scancode-unknown",
-                "spdx_url": "https://github.com/nexB/scancode-toolkit/tree/develop/src/licensedcode/data/licenses/unknown.LICENSE"
-              }
-            ]
-          }
-        ]
       }
     ],
     "other_license_expression": null,
     "other_license_expression_spdx": null,
     "other_license_detections": [],
     "extracted_license_statement": "{'LegalCopyright': '\u00a9 2004 Free Software Foundation <www.fsf.org>', 'LegalTrademarks': 'GNU\u00ae, LibIconv\u00ae, libiconv2\u00ae', 'License': 'This program is free software; you can redistribute it and/or modify it under the terms of the GNU Lesser General Public License;see www.gnu.org/copyleft/lesser.html.'}",
-=======
-    "license_expression": "lgpl-2.1-plus",
-    "declared_license": {
-      "LegalCopyright": "\u00a9 2004 Free Software Foundation <www.fsf.org>",
-      "LegalTrademarks": "GNU\u00ae, LibIconv\u00ae, libiconv2\u00ae",
-      "License": "This program is free software; you can redistribute it and/or modify it under the terms of the GNU Lesser General Public License;see www.gnu.org/copyleft/lesser.html."
-    },
->>>>>>> ded56e91
     "notice_text": null,
     "source_packages": [],
     "file_references": [],
