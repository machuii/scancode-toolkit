{
  "headers": [
    {
      "tool_name": "scancode-toolkit",
      "options": {
        "input": "<path>",
        "--copyright": true,
        "--email": true,
        "--facet": [
          "dev=*.java",
          "dev=*.cs",
          "dev=*ada*",
          "data=*.S",
          "tests=*infback9*",
          "docs=*README"
        ],
        "--info": true,
        "--json-pp": "<file>",
        "--license": true,
        "--package": true,
        "--summary": true,
        "--summary-by-facet": true,
        "--url": true
      },
      "notice": "Generated with ScanCode and provided on an \"AS IS\" BASIS, WITHOUT WARRANTIES\nOR CONDITIONS OF ANY KIND, either express or implied. No content created from\nScanCode should be considered or used as legal advice. Consult an Attorney\nfor any legal advice.\nScanCode is a free software code scanning tool from nexB Inc. and others.\nVisit https://github.com/nexB/scancode-toolkit/ for support and download.",
      "output_format_version": "1.0.0",
      "message": null,
      "errors": [],
      "extra_data": {
        "spdx_license_list_version": "3.14",
        "files_count": 26
      }
    }
  ],
  "packages": [
    {
      "type": "npm",
      "namespace": null,
      "name": "npm",
      "version": "2.13.5",
      "qualifiers": {},
      "subpath": null,
      "primary_language": "JavaScript",
      "description": "a package manager for JavaScript",
      "release_date": null,
      "parties": [
        {
          "type": "person",
          "role": "author",
          "name": "Isaac Z. Schlueter",
          "email": "i@izs.me",
          "url": "http://blog.izs.me"
        },
        {
          "type": "person",
          "role": "contributor",
          "name": "Isaac Z. Schlueter",
          "email": "i@izs.me",
          "url": null
        },
        {
          "type": "person",
          "role": "contributor",
          "name": "Steve Steiner",
          "email": "ssteinerX@gmail.com",
          "url": null
        },
        {
          "type": "person",
          "role": "contributor",
          "name": "Mikeal Rogers",
          "email": "mikeal.rogers@gmail.com",
          "url": null
        },
        {
          "type": "person",
          "role": "contributor",
          "name": "Aaron Blohowiak",
          "email": "aaron.blohowiak@gmail.com",
          "url": null
        },
        {
          "type": "person",
          "role": "contributor",
          "name": "Martyn Smith",
          "email": "martyn@dollyfish.net.nz",
          "url": null
        },
        {
          "type": "person",
          "role": "contributor",
          "name": "Charlie Robbins",
          "email": "charlie.robbins@gmail.com",
          "url": null
        },
        {
          "type": "person",
          "role": "contributor",
          "name": "Francisco Treacy",
          "email": "francisco.treacy@gmail.com",
          "url": null
        },
        {
          "type": "person",
          "role": "contributor",
          "name": "Cliffano Subagio",
          "email": "cliffano@gmail.com",
          "url": null
        },
        {
          "type": "person",
          "role": "contributor",
          "name": "Christian Eager",
          "email": "christian.eager@nokia.com",
          "url": null
        },
        {
          "type": "person",
          "role": "contributor",
          "name": "Dav Glass",
          "email": "davglass@gmail.com",
          "url": null
        },
        {
          "type": "person",
          "role": "contributor",
          "name": "Alex K. Wolfe",
          "email": "alexkwolfe@gmail.com",
          "url": null
        },
        {
          "type": "person",
          "role": "contributor",
          "name": "James Sanders",
          "email": "jimmyjazz14@gmail.com",
          "url": null
        },
        {
          "type": "person",
          "role": "contributor",
          "name": "Reid Burke",
          "email": "me@reidburke.com",
          "url": null
        },
        {
          "type": "person",
          "role": "contributor",
          "name": "Arlo Breault",
          "email": "arlolra@gmail.com",
          "url": null
        },
        {
          "type": "person",
          "role": "contributor",
          "name": "Timo Derstappen",
          "email": "teemow@gmail.com",
          "url": null
        },
        {
          "type": "person",
          "role": "contributor",
          "name": "Bart Teeuwisse",
          "email": "bart.teeuwisse@thecodemill.biz",
          "url": null
        },
        {
          "type": "person",
          "role": "contributor",
          "name": "Ben Noordhuis",
          "email": "info@bnoordhuis.nl",
          "url": null
        },
        {
          "type": "person",
          "role": "contributor",
          "name": "Tor Valamo",
          "email": "tor.valamo@gmail.com",
          "url": null
        },
        {
          "type": "person",
          "role": "contributor",
          "name": "Whyme.Lyu",
          "email": "5longluna@gmail.com",
          "url": null
        },
        {
          "type": "person",
          "role": "contributor",
          "name": "Olivier Melcher",
          "email": "olivier.melcher@gmail.com",
          "url": null
        },
        {
          "type": "person",
          "role": "contributor",
          "name": "Toma\u017e Muraus",
          "email": "kami@k5-storitve.net",
          "url": null
        },
        {
          "type": "person",
          "role": "contributor",
          "name": "Evan Meagher",
          "email": "evan.meagher@gmail.com",
          "url": null
        },
        {
          "type": "person",
          "role": "contributor",
          "name": "Orlando Vazquez",
          "email": "ovazquez@gmail.com",
          "url": null
        },
        {
          "type": "person",
          "role": "contributor",
          "name": "Kai Chen",
          "email": "kaichenxyz@gmail.com",
          "url": null
        },
        {
          "type": "person",
          "role": "contributor",
          "name": "George Miroshnykov",
          "email": "gmiroshnykov@lohika.com",
          "url": null
        },
        {
          "type": "person",
          "role": "contributor",
          "name": "Geoff Flarity",
          "email": "geoff.flarity@gmail.com",
          "url": null
        },
        {
          "type": "person",
          "role": "contributor",
          "name": "Max Goodman",
          "email": "c@chromakode.com",
          "url": null
        },
        {
          "type": "person",
          "role": "contributor",
          "name": "Pete Kruckenberg",
          "email": "pete@kruckenberg.com",
          "url": null
        },
        {
          "type": "person",
          "role": "contributor",
          "name": "Laurie Harper",
          "email": "laurie@holoweb.net",
          "url": null
        },
        {
          "type": "person",
          "role": "contributor",
          "name": "Chris Wong",
          "email": "chris@chriswongstudio.com",
          "url": null
        },
        {
          "type": "person",
          "role": "contributor",
          "name": "Scott Bronson",
          "email": "brons_github@rinspin.com",
          "url": null
        },
        {
          "type": "person",
          "role": "contributor",
          "name": "Federico Romero",
          "email": "federomero@gmail.com",
          "url": null
        },
        {
          "type": "person",
          "role": "contributor",
          "name": "Visnu Pitiyanuvath",
          "email": "visnupx@gmail.com",
          "url": null
        },
        {
          "type": "person",
          "role": "contributor",
          "name": "Irakli Gozalishvili",
          "email": "rfobic@gmail.com",
          "url": null
        },
        {
          "type": "person",
          "role": "contributor",
          "name": "Mark Cahill",
          "email": "mark@tiemonster.info",
          "url": null
        },
        {
          "type": "person",
          "role": "contributor",
          "name": "Tony",
          "email": "zearin@gonk.net",
          "url": null
        },
        {
          "type": "person",
          "role": "contributor",
          "name": "Iain Sproat",
          "email": "iainsproat@gmail.com",
          "url": null
        },
        {
          "type": "person",
          "role": "contributor",
          "name": "Trent Mick",
          "email": "trentm@gmail.com",
          "url": null
        },
        {
          "type": "person",
          "role": "contributor",
          "name": "Felix Geisendo\u0308rfer",
          "email": "felix@debuggable.com",
          "url": null
        },
        {
          "type": "person",
          "role": "contributor",
          "name": "Jameson Little",
          "email": "t.jameson.little@gmail.com",
          "url": null
        },
        {
          "type": "person",
          "role": "contributor",
          "name": "Conny Brunnkvist",
          "email": "conny@fuchsia.se",
          "url": null
        },
        {
          "type": "person",
          "role": "contributor",
          "name": "Will Elwood",
          "email": "w.elwood08@gmail.com",
          "url": null
        },
        {
          "type": "person",
          "role": "contributor",
          "name": "Dean Landolt",
          "email": "dean@deanlandolt.com",
          "url": null
        },
        {
          "type": "person",
          "role": "contributor",
          "name": "Oleg Efimov",
          "email": "efimovov@gmail.com",
          "url": null
        },
        {
          "type": "person",
          "role": "contributor",
          "name": "Martin Cooper",
          "email": "mfncooper@gmail.com",
          "url": null
        },
        {
          "type": "person",
          "role": "contributor",
          "name": "Jann Horn",
          "email": "jannhorn@googlemail.com",
          "url": null
        },
        {
          "type": "person",
          "role": "contributor",
          "name": "Andrew Bradley",
          "email": "cspotcode@gmail.com",
          "url": null
        },
        {
          "type": "person",
          "role": "contributor",
          "name": "Maciej Ma\u0142ecki",
          "email": "me@mmalecki.com",
          "url": null
        },
        {
          "type": "person",
          "role": "contributor",
          "name": "Stephen Sugden",
          "email": "glurgle@gmail.com",
          "url": null
        },
        {
          "type": "person",
          "role": "contributor",
          "name": "Michael Budde",
          "email": "mbudde@gmail.com",
          "url": null
        },
        {
          "type": "person",
          "role": "contributor",
          "name": "Jason Smith",
          "email": "jhs@iriscouch.com",
          "url": null
        },
        {
          "type": "person",
          "role": "contributor",
          "name": "Gautham Pai",
          "email": "buzypi@gmail.com",
          "url": null
        },
        {
          "type": "person",
          "role": "contributor",
          "name": "David Trejo",
          "email": "david.daniel.trejo@gmail.com",
          "url": null
        },
        {
          "type": "person",
          "role": "contributor",
          "name": "Paul Vorbach",
          "email": "paul@vorb.de",
          "url": null
        },
        {
          "type": "person",
          "role": "contributor",
          "name": "George Ornbo",
          "email": "george@shapeshed.com",
          "url": null
        },
        {
          "type": "person",
          "role": "contributor",
          "name": "Tim Oxley",
          "email": "secoif@gmail.com",
          "url": null
        },
        {
          "type": "person",
          "role": "contributor",
          "name": "Tyler Green",
          "email": "tyler.green2@gmail.com",
          "url": null
        },
        {
          "type": "person",
          "role": "contributor",
          "name": "Dave Pacheco",
          "email": "dap@joyent.com",
          "url": null
        },
        {
          "type": "person",
          "role": "contributor",
          "name": "Danila Gerasimov",
          "email": "danila.gerasimov@gmail.com",
          "url": null
        },
        {
          "type": "person",
          "role": "contributor",
          "name": "Rod Vagg",
          "email": "rod@vagg.org",
          "url": null
        },
        {
          "type": "person",
          "role": "contributor",
          "name": "Christian Howe",
          "email": "coderarity@gmail.com",
          "url": null
        },
        {
          "type": "person",
          "role": "contributor",
          "name": "Andrew Lunny",
          "email": "alunny@gmail.com",
          "url": null
        },
        {
          "type": "person",
          "role": "contributor",
          "name": "Henrik Hodne",
          "email": "dvyjones@binaryhex.com",
          "url": null
        },
        {
          "type": "person",
          "role": "contributor",
          "name": "Adam Blackburn",
          "email": "regality@gmail.com",
          "url": null
        },
        {
          "type": "person",
          "role": "contributor",
          "name": "Kris Windham",
          "email": "kriswindham@gmail.com",
          "url": null
        },
        {
          "type": "person",
          "role": "contributor",
          "name": "Jens Grunert",
          "email": "jens.grunert@gmail.com",
          "url": null
        },
        {
          "type": "person",
          "role": "contributor",
          "name": "Joost-Wim Boekesteijn",
          "email": "joost-wim@boekesteijn.nl",
          "url": null
        },
        {
          "type": "person",
          "role": "contributor",
          "name": "Dalmais Maxence",
          "email": "root@ip-10-195-202-5.ec2.internal",
          "url": null
        },
        {
          "type": "person",
          "role": "contributor",
          "name": "Marcus Ekwall",
          "email": "marcus.ekwall@gmail.com",
          "url": null
        },
        {
          "type": "person",
          "role": "contributor",
          "name": "Aaron Stacy",
          "email": "aaron.r.stacy@gmail.com",
          "url": null
        },
        {
          "type": "person",
          "role": "contributor",
          "name": "Phillip Howell",
          "email": "phowell@cothm.org",
          "url": null
        },
        {
          "type": "person",
          "role": "contributor",
          "name": "Domenic Denicola",
          "email": "domenic@domenicdenicola.com",
          "url": null
        },
        {
          "type": "person",
          "role": "contributor",
          "name": "James Halliday",
          "email": "mail@substack.net",
          "url": null
        },
        {
          "type": "person",
          "role": "contributor",
          "name": "Jeremy Cantrell",
          "email": "jmcantrell@gmail.com",
          "url": null
        },
        {
          "type": "person",
          "role": "contributor",
          "name": "Ribettes",
          "email": "patlogan29@gmail.com",
          "url": null
        },
        {
          "type": "person",
          "role": "contributor",
          "name": "Don Park",
          "email": "donpark@docuverse.com",
          "url": null
        },
        {
          "type": "person",
          "role": "contributor",
          "name": "Einar Otto Stangvik",
          "email": "einaros@gmail.com",
          "url": null
        },
        {
          "type": "person",
          "role": "contributor",
          "name": "Kei Son",
          "email": "heyacct@gmail.com",
          "url": null
        },
        {
          "type": "person",
          "role": "contributor",
          "name": "Nicolas Morel",
          "email": "marsup@gmail.com",
          "url": null
        },
        {
          "type": "person",
          "role": "contributor",
          "name": "Mark Dube",
          "email": "markisdee@gmail.com",
          "url": null
        },
        {
          "type": "person",
          "role": "contributor",
          "name": "Nathan Rajlich",
          "email": "nathan@tootallnate.net",
          "url": null
        },
        {
          "type": "person",
          "role": "contributor",
          "name": "Maxim Bogushevich",
          "email": "boga1@mail.ru",
          "url": null
        },
        {
          "type": "person",
          "role": "contributor",
          "name": "Meaglin",
          "email": "Meaglin.wasabi@gmail.com",
          "url": null
        },
        {
          "type": "person",
          "role": "contributor",
          "name": "Ben Evans",
          "email": "ben@bensbit.co.uk",
          "url": null
        },
        {
          "type": "person",
          "role": "contributor",
          "name": "Nathan Zadoks",
          "email": "nathan@nathan7.eu",
          "url": null
        },
        {
          "type": "person",
          "role": "contributor",
          "name": "Brian White",
          "email": "mscdex@mscdex.net",
          "url": null
        },
        {
          "type": "person",
          "role": "contributor",
          "name": "Jed Schmidt",
          "email": "tr@nslator.jp",
          "url": null
        },
        {
          "type": "person",
          "role": "contributor",
          "name": "Ian Livingstone",
          "email": "ianl@cs.dal.ca",
          "url": null
        },
        {
          "type": "person",
          "role": "contributor",
          "name": "Patrick Pfeiffer",
          "email": "patrick@buzzle.at",
          "url": null
        },
        {
          "type": "person",
          "role": "contributor",
          "name": "Paul Miller",
          "email": "paul@paulmillr.com",
          "url": null
        },
        {
          "type": "person",
          "role": "contributor",
          "name": "Ryan Emery",
          "email": "seebees@gmail.com",
          "url": null
        },
        {
          "type": "person",
          "role": "contributor",
          "name": "Carl Lange",
          "email": "carl@flax.ie",
          "url": null
        },
        {
          "type": "person",
          "role": "contributor",
          "name": "Jan Lehnardt",
          "email": "jan@apache.org",
          "url": null
        },
        {
          "type": "person",
          "role": "contributor",
          "name": "Stuart P. Bentley",
          "email": "stuart@testtrack4.com",
          "url": null
        },
        {
          "type": "person",
          "role": "contributor",
          "name": "Johan Sk\u00f6ld",
          "email": "johan@skold.cc",
          "url": null
        },
        {
          "type": "person",
          "role": "contributor",
          "name": "Stuart Knightley",
          "email": "stuart@stuartk.com",
          "url": null
        },
        {
          "type": "person",
          "role": "contributor",
          "name": "Niggler",
          "email": "nirk.niggler@gmail.com",
          "url": null
        },
        {
          "type": "person",
          "role": "contributor",
          "name": "Paolo Fragomeni",
          "email": "paolo@async.ly",
          "url": null
        },
        {
          "type": "person",
          "role": "contributor",
          "name": "Jaakko Manninen",
          "email": "jaakko@rocketpack.fi",
          "url": null
        },
        {
          "type": "person",
          "role": "contributor",
          "name": "Luke Arduini",
          "email": "luke.arduini@gmail.com",
          "url": null
        },
        {
          "type": "person",
          "role": "contributor",
          "name": "Larz Conwell",
          "email": "larz@larz-laptop.(none)",
          "url": null
        },
        {
          "type": "person",
          "role": "contributor",
          "name": "Marcel Klehr",
          "email": "mklehr@gmx.net",
          "url": null
        },
        {
          "type": "person",
          "role": "contributor",
          "name": "Robert Kowalski",
          "email": "rok@kowalski.gd",
          "url": null
        },
        {
          "type": "person",
          "role": "contributor",
          "name": "Forbes Lindesay",
          "email": "forbes@lindesay.co.uk",
          "url": null
        },
        {
          "type": "person",
          "role": "contributor",
          "name": "Vaz Allen",
          "email": "vaz@tryptid.com",
          "url": null
        },
        {
          "type": "person",
          "role": "contributor",
          "name": "Jake Verbaten",
          "email": "raynos2@gmail.com",
          "url": null
        },
        {
          "type": "person",
          "role": "contributor",
          "name": "Schabse Laks",
          "email": "Dev@SLaks.net",
          "url": null
        },
        {
          "type": "person",
          "role": "contributor",
          "name": "Florian Margaine",
          "email": "florian@margaine.com",
          "url": null
        },
        {
          "type": "person",
          "role": "contributor",
          "name": "Johan Nordberg",
          "email": "its@johan-nordberg.com",
          "url": null
        },
        {
          "type": "person",
          "role": "contributor",
          "name": "Ian Babrou",
          "email": "ibobrik@gmail.com",
          "url": null
        },
        {
          "type": "person",
          "role": "contributor",
          "name": "Di Wu",
          "email": "dwu@palantir.com",
          "url": null
        },
        {
          "type": "person",
          "role": "contributor",
          "name": "Mathias Bynens",
          "email": "mathias@qiwi.be",
          "url": null
        },
        {
          "type": "person",
          "role": "contributor",
          "name": "Matt McClure",
          "email": "matt.mcclure@mapmyfitness.com",
          "url": null
        },
        {
          "type": "person",
          "role": "contributor",
          "name": "Matt Lunn",
          "email": "matt@mattlunn.me.uk",
          "url": null
        },
        {
          "type": "person",
          "role": "contributor",
          "name": "Alexey Kreschuk",
          "email": "akrsch@gmail.com",
          "url": null
        },
        {
          "type": "person",
          "role": "contributor",
          "name": "elisee",
          "email": "elisee@sparklin.org",
          "url": null
        },
        {
          "type": "person",
          "role": "contributor",
          "name": "Robert Gieseke",
          "email": "robert.gieseke@gmail.com",
          "url": null
        },
        {
          "type": "person",
          "role": "contributor",
          "name": "Franc\u0327ois Frisch",
          "email": "francoisfrisch@gmail.com",
          "url": null
        },
        {
          "type": "person",
          "role": "contributor",
          "name": "Trevor Burnham",
          "email": "tburnham@hubspot.com",
          "url": null
        },
        {
          "type": "person",
          "role": "contributor",
          "name": "Alan Shaw",
          "email": "alan@freestyle-developments.co.uk",
          "url": null
        },
        {
          "type": "person",
          "role": "contributor",
          "name": "TJ Holowaychuk",
          "email": "tj@vision-media.ca",
          "url": null
        },
        {
          "type": "person",
          "role": "contributor",
          "name": "Nicholas Kinsey",
          "email": "pyro@feisty.io",
          "url": null
        },
        {
          "type": "person",
          "role": "contributor",
          "name": "Paulo Cesar",
          "email": "pauloc062@gmail.com",
          "url": null
        },
        {
          "type": "person",
          "role": "contributor",
          "name": "Elan Shanker",
          "email": "elan.shanker@gmail.com",
          "url": null
        },
        {
          "type": "person",
          "role": "contributor",
          "name": "Jon Spencer",
          "email": "jon@jonspencer.ca",
          "url": null
        },
        {
          "type": "person",
          "role": "contributor",
          "name": "Jason Diamond",
          "email": "jason@diamond.name",
          "url": null
        },
        {
          "type": "person",
          "role": "contributor",
          "name": "Maximilian Antoni",
          "email": "mail@maxantoni.de",
          "url": null
        },
        {
          "type": "person",
          "role": "contributor",
          "name": "Thom Blake",
          "email": "tblake@brightroll.com",
          "url": null
        },
        {
          "type": "person",
          "role": "contributor",
          "name": "Jess Martin",
          "email": "jessmartin@gmail.com",
          "url": null
        },
        {
          "type": "person",
          "role": "contributor",
          "name": "Spain Train",
          "email": "michael.spainhower@opower.com",
          "url": null
        },
        {
          "type": "person",
          "role": "contributor",
          "name": "Alex Rodionov",
          "email": "p0deje@gmail.com",
          "url": null
        },
        {
          "type": "person",
          "role": "contributor",
          "name": "Matt Colyer",
          "email": "matt@colyer.name",
          "url": null
        },
        {
          "type": "person",
          "role": "contributor",
          "name": "Evan You",
          "email": "yyx990803@gmail.com",
          "url": null
        },
        {
          "type": "person",
          "role": "contributor",
          "name": "bitspill",
          "email": "bitspill+github@bitspill.net",
          "url": null
        },
        {
          "type": "person",
          "role": "contributor",
          "name": "Gabriel Falkenberg",
          "email": "gabriel.falkenberg@gmail.com",
          "url": null
        },
        {
          "type": "person",
          "role": "contributor",
          "name": "Alexej Yaroshevich",
          "email": "alex@qfox.ru",
          "url": null
        },
        {
          "type": "person",
          "role": "contributor",
          "name": "Quim Calpe",
          "email": "quim@kalpe.com",
          "url": null
        },
        {
          "type": "person",
          "role": "contributor",
          "name": "Steve Mason",
          "email": "stevem@brandwatch.com",
          "url": null
        },
        {
          "type": "person",
          "role": "contributor",
          "name": "Wil Moore III",
          "email": "wil.moore@wilmoore.com",
          "url": null
        },
        {
          "type": "person",
          "role": "contributor",
          "name": "Sergey Belov",
          "email": "peimei@ya.ru",
          "url": null
        },
        {
          "type": "person",
          "role": "contributor",
          "name": "Tom Huang",
          "email": "hzlhu.dargon@gmail.com",
          "url": null
        },
        {
          "type": "person",
          "role": "contributor",
          "name": "CamilleM",
          "email": "camille.moulin@alterway.fr",
          "url": null
        },
        {
          "type": "person",
          "role": "contributor",
          "name": "S\u00e9bastien Santoro",
          "email": "dereckson@espace-win.org",
          "url": null
        },
        {
          "type": "person",
          "role": "contributor",
          "name": "Evan Lucas",
          "email": "evan@btc.com",
          "url": null
        },
        {
          "type": "person",
          "role": "contributor",
          "name": "Quinn Slack",
          "email": "qslack@qslack.com",
          "url": null
        },
        {
          "type": "person",
          "role": "contributor",
          "name": "Alex Kocharin",
          "email": "alex@kocharin.ru",
          "url": null
        },
        {
          "type": "person",
          "role": "contributor",
          "name": "Daniel Santiago",
          "email": "daniel.santiago@highlevelwebs.com",
          "url": null
        },
        {
          "type": "person",
          "role": "contributor",
          "name": "Denis Gladkikh",
          "email": "outcoldman@gmail.com",
          "url": null
        },
        {
          "type": "person",
          "role": "contributor",
          "name": "Andrew Horton",
          "email": "andrew.j.horton@gmail.com",
          "url": null
        },
        {
          "type": "person",
          "role": "contributor",
          "name": "Zeke Sikelianos",
          "email": "zeke@sikelianos.com",
          "url": null
        },
        {
          "type": "person",
          "role": "contributor",
          "name": "Dylan Greene",
          "email": "dylang@gmail.com",
          "url": null
        },
        {
          "type": "person",
          "role": "contributor",
          "name": "Franck Cuny",
          "email": "franck.cuny@gmail.com",
          "url": null
        },
        {
          "type": "person",
          "role": "contributor",
          "name": "Yeonghoon Park",
          "email": "sola92@gmail.com",
          "url": null
        },
        {
          "type": "person",
          "role": "contributor",
          "name": "Rafael de Oleza",
          "email": "rafa@spotify.com",
          "url": null
        },
        {
          "type": "person",
          "role": "contributor",
          "name": "Mikola Lysenko",
          "email": "mikolalysenko@gmail.com",
          "url": null
        },
        {
          "type": "person",
          "role": "contributor",
          "name": "Yazhong Liu",
          "email": "yorkiefixer@gmail.com",
          "url": null
        },
        {
          "type": "person",
          "role": "contributor",
          "name": "Neil Gentleman",
          "email": "ngentleman@gmail.com",
          "url": null
        },
        {
          "type": "person",
          "role": "contributor",
          "name": "Kris Kowal",
          "email": "kris.kowal@cixar.com",
          "url": null
        },
        {
          "type": "person",
          "role": "contributor",
          "name": "Alex Gorbatchev",
          "email": "alex.gorbatchev@gmail.com",
          "url": null
        },
        {
          "type": "person",
          "role": "contributor",
          "name": "Shawn Wildermuth",
          "email": "shawn@wildermuth.com",
          "url": null
        },
        {
          "type": "person",
          "role": "contributor",
          "name": "Wesley de Souza",
          "email": "wesleywex@gmail.com",
          "url": null
        },
        {
          "type": "person",
          "role": "contributor",
          "name": "yoyoyogi",
          "email": "yogesh.k@gmail.com",
          "url": null
        },
        {
          "type": "person",
          "role": "contributor",
          "name": "J. Tangelder",
          "email": "j.tangelder@gmail.com",
          "url": null
        },
        {
          "type": "person",
          "role": "contributor",
          "name": "Jean Lauliac",
          "email": "jean@lauliac.com",
          "url": null
        },
        {
          "type": "person",
          "role": "contributor",
          "name": "Andrey Kislyuk",
          "email": "kislyuk@gmail.com",
          "url": null
        },
        {
          "type": "person",
          "role": "contributor",
          "name": "Thorsten Lorenz",
          "email": "thlorenz@gmx.de",
          "url": null
        },
        {
          "type": "person",
          "role": "contributor",
          "name": "Julian Gruber",
          "email": "julian@juliangruber.com",
          "url": null
        },
        {
          "type": "person",
          "role": "contributor",
          "name": "Benjamin Coe",
          "email": "bencoe@gmail.com",
          "url": null
        },
        {
          "type": "person",
          "role": "contributor",
          "name": "Alex Ford",
          "email": "Alex.Ford@CodeTunnel.com",
          "url": null
        },
        {
          "type": "person",
          "role": "contributor",
          "name": "Matt Hickford",
          "email": "matt.hickford@gmail.com",
          "url": null
        },
        {
          "type": "person",
          "role": "contributor",
          "name": "Sean McGivern",
          "email": "sean.mcgivern@rightscale.com",
          "url": null
        },
        {
          "type": "person",
          "role": "contributor",
          "name": "C J Silverio",
          "email": "ceejceej@gmail.com",
          "url": null
        },
        {
          "type": "person",
          "role": "contributor",
          "name": "Robin Tweedie",
          "email": "robin@songkick.com",
          "url": null
        },
        {
          "type": "person",
          "role": "contributor",
          "name": "Miroslav Bajto\u0161",
          "email": "miroslav@strongloop.com",
          "url": null
        },
        {
          "type": "person",
          "role": "contributor",
          "name": "David Glasser",
          "email": "glasser@davidglasser.net",
          "url": null
        },
        {
          "type": "person",
          "role": "contributor",
          "name": "Gianluca Casati",
          "email": "casati_gianluca@yahoo.it",
          "url": null
        },
        {
          "type": "person",
          "role": "contributor",
          "name": "Forrest L Norvell",
          "email": "ogd@aoaioxxysz.net",
          "url": null
        },
        {
          "type": "person",
          "role": "contributor",
          "name": "Karsten Tinnefeld",
          "email": "k.tinnefeld@googlemail.com",
          "url": null
        },
        {
          "type": "person",
          "role": "contributor",
          "name": "Bryan Burgers",
          "email": "bryan@burgers.io",
          "url": null
        },
        {
          "type": "person",
          "role": "contributor",
          "name": "David Beitey",
          "email": "david@davidjb.com",
          "url": null
        },
        {
          "type": "person",
          "role": "contributor",
          "name": "Evan You",
          "email": "yyou@google.com",
          "url": null
        },
        {
          "type": "person",
          "role": "contributor",
          "name": "Zach Pomerantz",
          "email": "zmp@umich.edu",
          "url": null
        },
        {
          "type": "person",
          "role": "contributor",
          "name": "Chris Williams",
          "email": "cwilliams88@gmail.com",
          "url": null
        },
        {
          "type": "person",
          "role": "contributor",
          "name": "sudodoki",
          "email": "smd.deluzion@gmail.com",
          "url": null
        },
        {
          "type": "person",
          "role": "contributor",
          "name": "Mick Thompson",
          "email": "dthompson@gmail.com",
          "url": null
        },
        {
          "type": "person",
          "role": "contributor",
          "name": "Felix Rabe",
          "email": "felix@rabe.io",
          "url": null
        },
        {
          "type": "person",
          "role": "contributor",
          "name": "Michael Hayes",
          "email": "michael@hayes.io",
          "url": null
        },
        {
          "type": "person",
          "role": "contributor",
          "name": "Chris Dickinson",
          "email": "christopher.s.dickinson@gmail.com",
          "url": null
        },
        {
          "type": "person",
          "role": "contributor",
          "name": "Bradley Meck",
          "email": "bradley.meck@gmail.com",
          "url": null
        },
        {
          "type": "person",
          "role": "contributor",
          "name": "GeJ",
          "email": "geraud@gcu.info",
          "url": null
        },
        {
          "type": "person",
          "role": "contributor",
          "name": "Andrew Terris",
          "email": "atterris@gmail.com",
          "url": null
        },
        {
          "type": "person",
          "role": "contributor",
          "name": "Michael Nisi",
          "email": "michael.nisi@gmail.com",
          "url": null
        },
        {
          "type": "person",
          "role": "contributor",
          "name": "fengmk2",
          "email": "fengmk2@gmail.com",
          "url": null
        },
        {
          "type": "person",
          "role": "contributor",
          "name": "Adam Meadows",
          "email": "adam.meadows@gmail.com",
          "url": null
        },
        {
          "type": "person",
          "role": "contributor",
          "name": "Chulki Lee",
          "email": "chulki.lee@gmail.com",
          "url": null
        },
        {
          "type": "person",
          "role": "contributor",
          "name": "\u4e0d\u56db",
          "email": "busi.hyy@taobao.com",
          "url": null
        },
        {
          "type": "person",
          "role": "contributor",
          "name": "dead_horse",
          "email": "dead_horse@qq.com",
          "url": null
        },
        {
          "type": "person",
          "role": "contributor",
          "name": "Kenan Yildirim",
          "email": "kenan@kenany.me",
          "url": null
        },
        {
          "type": "person",
          "role": "contributor",
          "name": "Laurie Voss",
          "email": "git@seldo.com",
          "url": null
        },
        {
          "type": "person",
          "role": "contributor",
          "name": "Rebecca Turner",
          "email": "me@re-becca.org",
          "url": null
        },
        {
          "type": "person",
          "role": "contributor",
          "name": "Hunter Loftis",
          "email": "hunter@hunterloftis.com",
          "url": null
        },
        {
          "type": "person",
          "role": "contributor",
          "name": "Peter Richardson",
          "email": "github@zoomy.net",
          "url": null
        },
        {
          "type": "person",
          "role": "contributor",
          "name": "Jussi Kalliokoski",
          "email": "jussi.kalliokoski@gmail.com",
          "url": null
        },
        {
          "type": "person",
          "role": "contributor",
          "name": "Filip Weiss",
          "email": "me@fiws.net",
          "url": null
        },
        {
          "type": "person",
          "role": "contributor",
          "name": "Timo Wei\u00df",
          "email": "timoweiss@Timo-MBP.local",
          "url": null
        },
        {
          "type": "person",
          "role": "contributor",
          "name": "Christopher Hiller",
          "email": "chiller@badwing.com",
          "url": null
        },
        {
          "type": "person",
          "role": "contributor",
          "name": "J\u00e9r\u00e9my Lal",
          "email": "kapouer@melix.org",
          "url": null
        },
        {
          "type": "person",
          "role": "contributor",
          "name": "Anders Janmyr",
          "email": "anders@janmyr.com",
          "url": null
        },
        {
          "type": "person",
          "role": "contributor",
          "name": "Chris Meyers",
          "email": "chris.meyers.fsu@gmail.com",
          "url": null
        },
        {
          "type": "person",
          "role": "contributor",
          "name": "Ludwig Magnusson",
          "email": "ludwig@mediatool.com",
          "url": null
        },
        {
          "type": "person",
          "role": "contributor",
          "name": "Wout Mertens",
          "email": "Wout.Mertens@gmail.com",
          "url": null
        },
        {
          "type": "person",
          "role": "contributor",
          "name": "Nick Santos",
          "email": "nick@medium.com",
          "url": null
        },
        {
          "type": "person",
          "role": "contributor",
          "name": "Terin Stock",
          "email": "terinjokes@gmail.com",
          "url": null
        },
        {
          "type": "person",
          "role": "contributor",
          "name": "Faiq Raza",
          "email": "faiqrazarizvi@gmail.com",
          "url": null
        },
        {
          "type": "person",
          "role": "contributor",
          "name": "Thomas Torp",
          "email": "thomas@erupt.no",
          "url": null
        },
        {
          "type": "person",
          "role": "contributor",
          "name": "Sam Mikes",
          "email": "smikes@cubane.com",
          "url": null
        },
        {
          "type": "person",
          "role": "contributor",
          "name": "Mat Tyndall",
          "email": "mat.tyndall@gmail.com",
          "url": null
        },
        {
          "type": "person",
          "role": "contributor",
          "name": "Tauren Mills",
          "email": "tauren@sportzing.com",
          "url": null
        },
        {
          "type": "person",
          "role": "contributor",
          "name": "Ron Martinez",
          "email": "ramartin.net@gmail.com",
          "url": null
        },
        {
          "type": "person",
          "role": "contributor",
          "name": "Kazuhito Hokamura",
          "email": "k.hokamura@gmail.com",
          "url": null
        },
        {
          "type": "person",
          "role": "contributor",
          "name": "Tristan Davies",
          "email": "github@tristan.io",
          "url": null
        },
        {
          "type": "person",
          "role": "contributor",
          "name": "David Volm",
          "email": "david@volminator.com",
          "url": null
        },
        {
          "type": "person",
          "role": "contributor",
          "name": "Lin Clark",
          "email": "lin.w.clark@gmail.com",
          "url": null
        },
        {
          "type": "person",
          "role": "contributor",
          "name": "Ben Page",
          "email": "bpage@dewalch.com",
          "url": null
        },
        {
          "type": "person",
          "role": "contributor",
          "name": "Jeff Jo",
          "email": "jeffjo@squareup.com",
          "url": null
        },
        {
          "type": "person",
          "role": "contributor",
          "name": "martinvd",
          "email": "martinvdpub@gmail.com",
          "url": null
        },
        {
          "type": "person",
          "role": "contributor",
          "name": "Mark J. Titorenko",
          "email": "nospam-github.com@titorenko.net",
          "url": null
        },
        {
          "type": "person",
          "role": "contributor",
          "name": "Oddur Sigurdsson",
          "email": "oddurs@gmail.com",
          "url": null
        },
        {
          "type": "person",
          "role": "contributor",
          "name": "Eric Mill",
          "email": "eric@konklone.com",
          "url": null
        },
        {
          "type": "person",
          "role": "contributor",
          "name": "Gabriel Barros",
          "email": "descartavel1@gmail.com",
          "url": null
        },
        {
          "type": "person",
          "role": "contributor",
          "name": "KevinSheedy",
          "email": "kevinsheedy@gmail.com",
          "url": null
        },
        {
          "type": "person",
          "role": "contributor",
          "name": "Aleksey Smolenchuk",
          "email": "aleksey@uber.com",
          "url": null
        },
        {
          "type": "person",
          "role": "contributor",
          "name": "Ed Morley",
          "email": "emorley@mozilla.com",
          "url": null
        },
        {
          "type": "person",
          "role": "contributor",
          "name": "Blaine Bublitz",
          "email": "blaine@iceddev.com",
          "url": null
        },
        {
          "type": "person",
          "role": "contributor",
          "name": "Andrey Fedorov",
          "email": "anfedorov@gmail.com",
          "url": null
        },
        {
          "type": "person",
          "role": "contributor",
          "name": "Daijiro Wachi",
          "email": "daijiro.wachi@gmail.com",
          "url": null
        },
        {
          "type": "person",
          "role": "contributor",
          "name": "Luc Thevenard",
          "email": "lucthevenard@gmail.com",
          "url": null
        },
        {
          "type": "person",
          "role": "contributor",
          "name": "Aria Stewart",
          "email": "aredridel@nbtsc.org",
          "url": null
        },
        {
          "type": "person",
          "role": "contributor",
          "name": "Charlie Rudolph",
          "email": "charles.w.rudolph@gmail.com",
          "url": null
        },
        {
          "type": "person",
          "role": "contributor",
          "name": "Vladimir Rutsky",
          "email": "rutsky@users.noreply.github.com",
          "url": null
        },
        {
          "type": "person",
          "role": "contributor",
          "name": "Isaac Murchie",
          "email": "isaac@saucelabs.com",
          "url": null
        },
        {
          "type": "person",
          "role": "contributor",
          "name": "Marcin Wosinek",
          "email": "marcin.wosinek@gmail.com",
          "url": null
        },
        {
          "type": "person",
          "role": "contributor",
          "name": "David Marr",
          "email": "davemarr@gmail.com",
          "url": null
        },
        {
          "type": "person",
          "role": "contributor",
          "name": "Bryan English",
          "email": "bryan@bryanenglish.com",
          "url": null
        },
        {
          "type": "person",
          "role": "contributor",
          "name": "Anthony Zotti",
          "email": "amZotti@users.noreply.github.com",
          "url": null
        },
        {
          "type": "person",
          "role": "contributor",
          "name": "Karl Horky",
          "email": "karl.horky@gmail.com",
          "url": null
        },
        {
          "type": "person",
          "role": "contributor",
          "name": "Jordan Harband",
          "email": "ljharb@gmail.com",
          "url": null
        },
        {
          "type": "person",
          "role": "contributor",
          "name": "Gu\u00f0laugur Stef\u00e1n Egilsson",
          "email": "gulli@kolibri.is",
          "url": null
        },
        {
          "type": "person",
          "role": "contributor",
          "name": "Helge Skogly Holm",
          "email": "helge.holm@gmail.com",
          "url": null
        },
        {
          "type": "person",
          "role": "contributor",
          "name": "Peter A. Shevtsov",
          "email": "petr.shevtsov@gmail.com",
          "url": null
        },
        {
          "type": "person",
          "role": "contributor",
          "name": "Alain Kalker",
          "email": "a.c.kalker@gmail.com",
          "url": null
        },
        {
          "type": "person",
          "role": "contributor",
          "name": "Bryant Williams",
          "email": "b.n.williams@gmail.com",
          "url": null
        },
        {
          "type": "person",
          "role": "contributor",
          "name": "Jonas Weber",
          "email": "github@jonasw.de",
          "url": null
        },
        {
          "type": "person",
          "role": "contributor",
          "name": "Tim Whidden",
          "email": "twhid@twhid.com",
          "url": null
        },
        {
          "type": "person",
          "role": "contributor",
          "name": "Andreas",
          "email": "functino@users.noreply.github.com",
          "url": null
        },
        {
          "type": "person",
          "role": "contributor",
          "name": "Karolis Narkevicius",
          "email": "karolis.n@gmail.com",
          "url": null
        },
        {
          "type": "person",
          "role": "contributor",
          "name": "Adrian Lynch",
          "email": "adi_ady_ade@hotmail.com",
          "url": null
        },
        {
          "type": "person",
          "role": "contributor",
          "name": "Richard Littauer",
          "email": "richard.littauer@gmail.com",
          "url": null
        },
        {
          "type": "person",
          "role": "contributor",
          "name": "Oli Evans",
          "email": "oli@zilla.org.uk",
          "url": null
        },
        {
          "type": "person",
          "role": "contributor",
          "name": "Matt Brennan",
          "email": "mattyb1000@gmail.com",
          "url": null
        },
        {
          "type": "person",
          "role": "contributor",
          "name": "Jeff Barczewski",
          "email": "jeff.barczewski@gmail.com",
          "url": null
        },
        {
          "type": "person",
          "role": "contributor",
          "name": "Danny Fritz",
          "email": "dannyfritz@gmail.com",
          "url": null
        },
        {
          "type": "person",
          "role": "contributor",
          "name": "Takaya Kobayashi",
          "email": "jigsaw@live.jp",
          "url": null
        },
        {
          "type": "person",
          "role": "contributor",
          "name": "Ra'Shaun Stovall",
          "email": "rashaunstovall@gmail.com",
          "url": null
        },
        {
          "type": "person",
          "role": "contributor",
          "name": "Julien Meddah",
          "email": "julien.meddah@deveryware.com",
          "url": null
        },
        {
          "type": "person",
          "role": "contributor",
          "name": "Michiel Sikma",
          "email": "michiel@wedemandhtml.com",
          "url": null
        },
        {
          "type": "person",
          "role": "contributor",
          "name": "Jakob Krigovsky",
          "email": "jakob.krigovsky@gmail.com",
          "url": null
        },
        {
          "type": "person",
          "role": "contributor",
          "name": "Charmander",
          "email": "~@charmander.me",
          "url": null
        },
        {
          "type": "person",
          "role": "contributor",
          "name": "Erik Wienhold",
          "email": "git@ewie.name",
          "url": null
        },
        {
          "type": "person",
          "role": "contributor",
          "name": "James Butler",
          "email": "james.butler@sandfox.co.uk",
          "url": null
        },
        {
          "type": "person",
          "role": "contributor",
          "name": "Kevin Kragenbrink",
          "email": "kevin@gaikai.com",
          "url": null
        },
        {
          "type": "person",
          "role": "contributor",
          "name": "Arnaud Rinquin",
          "email": "rinquin.arnaud@gmail.com",
          "url": null
        },
        {
          "type": "person",
          "role": "contributor",
          "name": "Mike MacCana",
          "email": "mike.maccana@gmail.com",
          "url": null
        },
        {
          "type": "person",
          "role": "contributor",
          "name": "Antti Mattila",
          "email": "anttti@fastmail.fm",
          "url": null
        },
        {
          "type": "person",
          "role": "contributor",
          "name": "laiso",
          "email": "laiso@lai.so",
          "url": null
        },
        {
          "type": "person",
          "role": "contributor",
          "name": "Matt Zorn",
          "email": "zornme@gmail.com",
          "url": null
        },
        {
          "type": "person",
          "role": "contributor",
          "name": "Kyle Mitchell",
          "email": "kyle@kemitchell.com",
          "url": null
        },
        {
          "type": "person",
          "role": "contributor",
          "name": "Jeremiah Senkpiel",
          "email": "fishrock123@rocketmail.com",
          "url": null
        },
        {
          "type": "person",
          "role": "contributor",
          "name": "Michael Klein",
          "email": "mischkl@users.noreply.github.com",
          "url": null
        },
        {
          "type": "person",
          "role": "contributor",
          "name": "Simen Bekkhus",
          "email": "sbekkhus91@gmail.com",
          "url": null
        },
        {
          "type": "person",
          "role": "contributor",
          "name": "Victor",
          "email": "victor.shih@gmail.com",
          "url": null
        },
        {
          "type": "person",
          "role": "contributor",
          "name": "thefourtheye",
          "email": "thechargingvolcano@gmail.com",
          "url": null
        },
        {
          "type": "person",
          "role": "contributor",
          "name": "Clay Carpenter",
          "email": "claycarpenter@gmail.com",
          "url": null
        },
        {
          "type": "person",
          "role": "contributor",
          "name": "bangbang93",
          "email": "bangbang93@163.com",
          "url": null
        },
        {
          "type": "person",
          "role": "contributor",
          "name": "Nick Malaguti",
          "email": "nmalaguti@palantir.com",
          "url": null
        },
        {
          "type": "person",
          "role": "contributor",
          "name": "Cedric Nelson",
          "email": "cedric.nelson@gmail.com",
          "url": null
        },
        {
          "type": "person",
          "role": "contributor",
          "name": "Kat March\u00e1n",
          "email": "kzm@sykosomatic.org",
          "url": null
        },
        {
          "type": "person",
          "role": "contributor",
          "name": "Andrew",
          "email": "talktome@aboutandrew.co.uk",
          "url": null
        },
        {
          "type": "person",
          "role": "contributor",
          "name": "Eduardo Pinho",
          "email": "enet4mikeenet@gmail.com",
          "url": null
        },
        {
          "type": "person",
          "role": "contributor",
          "name": "Rachel Hutchison",
          "email": "rhutchix@intel.com",
          "url": null
        },
        {
          "type": "person",
          "role": "contributor",
          "name": "Ryan Temple",
          "email": "ryantemple145@gmail.com",
          "url": null
        },
        {
          "type": "person",
          "role": "contributor",
          "name": "Eugene Sharygin",
          "email": "eush77@gmail.com",
          "url": null
        },
        {
          "type": "person",
          "role": "contributor",
          "name": "Nick Heiner",
          "email": "nick.heiner@opower.com",
          "url": null
        },
        {
          "type": "person",
          "role": "contributor",
          "name": "James Talmage",
          "email": "james@talmage.io",
          "url": null
        },
        {
          "type": "person",
          "role": "contributor",
          "name": "jane arc",
          "email": "jane@uber.com",
          "url": null
        },
        {
          "type": "person",
          "role": "contributor",
          "name": "Joseph Dykstra",
          "email": "josephdykstra@gmail.com",
          "url": null
        },
        {
          "type": "person",
          "role": "contributor",
          "name": "Joshua Egan",
          "email": "josh-egan@users.noreply.github.com",
          "url": null
        },
        {
          "type": "person",
          "role": "contributor",
          "name": "Thomas Cort",
          "email": "thomasc@ssimicro.com",
          "url": null
        },
        {
          "type": "person",
          "role": "contributor",
          "name": "Thaddee Tyl",
          "email": "thaddee.tyl@gmail.com",
          "url": null
        },
        {
          "type": "person",
          "role": "contributor",
          "name": "Steve Klabnik",
          "email": "steve@steveklabnik.com",
          "url": null
        },
        {
          "type": "person",
          "role": "contributor",
          "name": "Andrew Murray",
          "email": "radarhere@gmail.com",
          "url": null
        },
        {
          "type": "person",
          "role": "contributor",
          "name": "Stephan B\u00f6nnemann",
          "email": "stephan@excellenteasy.com",
          "url": null
        },
        {
          "type": "person",
          "role": "contributor",
          "name": "Kyle M. Tarplee",
          "email": "kyle.tarplee@numerica.us",
          "url": null
        },
        {
          "type": "person",
          "role": "contributor",
          "name": "Derek Peterson",
          "email": "derekpetey@gmail.com",
          "url": null
        },
        {
          "type": "person",
          "role": "contributor",
          "name": "Greg Whiteley",
          "email": "greg.whiteley@atomos.com",
          "url": null
        },
        {
          "type": "person",
          "role": "contributor",
          "name": "murgatroid99",
          "email": "mlumish@google.com",
          "url": null
        },
        {
          "type": "person",
          "role": "maintainer",
          "name": "isaacs",
          "email": "isaacs@npmjs.com",
          "url": null
        },
        {
          "type": "person",
          "role": "maintainer",
          "name": "othiym23",
          "email": "ogd@aoaioxxysz.net",
          "url": null
        },
        {
          "type": "person",
          "role": "maintainer",
          "name": "iarna",
          "email": "me@re-becca.org",
          "url": null
        },
        {
          "type": "person",
          "role": "maintainer",
          "name": "zkat",
          "email": "kat@sykosomatic.org",
          "url": null
        }
      ],
      "keywords": [
        "package manager",
        "modules",
        "install",
        "package.json"
      ],
      "homepage_url": "https://docs.npmjs.com/",
      "download_url": "https://registry.npmjs.org/npm/-/npm-2.13.5.tgz",
      "size": null,
      "sha1": "a124386bce4a90506f28ad4b1d1a804a17baaf32",
      "md5": null,
      "sha256": null,
      "sha512": null,
      "bug_tracking_url": "http://github.com/npm/npm/issues",
      "code_view_url": null,
      "vcs_url": "git+https://github.com/npm/npm.git@fc7bbf03e39cc48a8924b90696d28345a6a90f3c",
      "copyright": null,
      "license_expression": "artistic-2.0",
      "declared_license": [
        "Artistic-2.0"
      ],
      "notice_text": null,
      "root_path": "scan",
      "dependencies": [
        {
          "purl": "pkg:npm/abbrev",
          "requirement": "~1.0.7",
          "scope": "dependencies",
          "is_runtime": true,
          "is_optional": false,
          "is_resolved": false
        },
        {
          "purl": "pkg:npm/ansi",
          "requirement": "~0.3.0",
          "scope": "dependencies",
          "is_runtime": true,
          "is_optional": false,
          "is_resolved": false
        },
        {
          "purl": "pkg:npm/ansicolors",
          "requirement": "~0.3.2",
          "scope": "dependencies",
          "is_runtime": true,
          "is_optional": false,
          "is_resolved": false
        },
        {
          "purl": "pkg:npm/ansistyles",
          "requirement": "~0.1.3",
          "scope": "dependencies",
          "is_runtime": true,
          "is_optional": false,
          "is_resolved": false
        },
        {
          "purl": "pkg:npm/archy",
          "requirement": "~1.0.0",
          "scope": "dependencies",
          "is_runtime": true,
          "is_optional": false,
          "is_resolved": false
        },
        {
          "purl": "pkg:npm/async-some",
          "requirement": "~1.0.2",
          "scope": "dependencies",
          "is_runtime": true,
          "is_optional": false,
          "is_resolved": false
        },
        {
          "purl": "pkg:npm/block-stream",
          "requirement": "0.0.8",
          "scope": "dependencies",
          "is_runtime": true,
          "is_optional": false,
          "is_resolved": false
        },
        {
          "purl": "pkg:npm/char-spinner",
          "requirement": "~1.0.1",
          "scope": "dependencies",
          "is_runtime": true,
          "is_optional": false,
          "is_resolved": false
        },
        {
          "purl": "pkg:npm/chmodr",
          "requirement": "~1.0.1",
          "scope": "dependencies",
          "is_runtime": true,
          "is_optional": false,
          "is_resolved": false
        },
        {
          "purl": "pkg:npm/chownr",
          "requirement": "0.0.2",
          "scope": "dependencies",
          "is_runtime": true,
          "is_optional": false,
          "is_resolved": false
        },
        {
          "purl": "pkg:npm/cmd-shim",
          "requirement": "~2.0.1",
          "scope": "dependencies",
          "is_runtime": true,
          "is_optional": false,
          "is_resolved": false
        },
        {
          "purl": "pkg:npm/columnify",
          "requirement": "~1.5.1",
          "scope": "dependencies",
          "is_runtime": true,
          "is_optional": false,
          "is_resolved": false
        },
        {
          "purl": "pkg:npm/config-chain",
          "requirement": "~1.1.9",
          "scope": "dependencies",
          "is_runtime": true,
          "is_optional": false,
          "is_resolved": false
        },
        {
          "purl": "pkg:npm/dezalgo",
          "requirement": "~1.0.3",
          "scope": "dependencies",
          "is_runtime": true,
          "is_optional": false,
          "is_resolved": false
        },
        {
          "purl": "pkg:npm/editor",
          "requirement": "~1.0.0",
          "scope": "dependencies",
          "is_runtime": true,
          "is_optional": false,
          "is_resolved": false
        },
        {
          "purl": "pkg:npm/fs-vacuum",
          "requirement": "~1.2.6",
          "scope": "dependencies",
          "is_runtime": true,
          "is_optional": false,
          "is_resolved": false
        },
        {
          "purl": "pkg:npm/fs-write-stream-atomic",
          "requirement": "~1.0.3",
          "scope": "dependencies",
          "is_runtime": true,
          "is_optional": false,
          "is_resolved": false
        },
        {
          "purl": "pkg:npm/fstream",
          "requirement": "~1.0.7",
          "scope": "dependencies",
          "is_runtime": true,
          "is_optional": false,
          "is_resolved": false
        },
        {
          "purl": "pkg:npm/fstream-npm",
          "requirement": "~1.0.4",
          "scope": "dependencies",
          "is_runtime": true,
          "is_optional": false,
          "is_resolved": false
        },
        {
          "purl": "pkg:npm/github-url-from-git",
          "requirement": "~1.4.0",
          "scope": "dependencies",
          "is_runtime": true,
          "is_optional": false,
          "is_resolved": false
        },
        {
          "purl": "pkg:npm/github-url-from-username-repo",
          "requirement": "~1.0.2",
          "scope": "dependencies",
          "is_runtime": true,
          "is_optional": false,
          "is_resolved": false
        },
        {
          "purl": "pkg:npm/glob",
          "requirement": "~5.0.14",
          "scope": "dependencies",
          "is_runtime": true,
          "is_optional": false,
          "is_resolved": false
        },
        {
          "purl": "pkg:npm/graceful-fs",
          "requirement": "~4.1.2",
          "scope": "dependencies",
          "is_runtime": true,
          "is_optional": false,
          "is_resolved": false
        },
        {
          "purl": "pkg:npm/hosted-git-info",
          "requirement": "~2.1.4",
          "scope": "dependencies",
          "is_runtime": true,
          "is_optional": false,
          "is_resolved": false
        },
        {
          "purl": "pkg:npm/inflight",
          "requirement": "~1.0.4",
          "scope": "dependencies",
          "is_runtime": true,
          "is_optional": false,
          "is_resolved": false
        },
        {
          "purl": "pkg:npm/inherits",
          "requirement": "~2.0.1",
          "scope": "dependencies",
          "is_runtime": true,
          "is_optional": false,
          "is_resolved": false
        },
        {
          "purl": "pkg:npm/ini",
          "requirement": "~1.3.4",
          "scope": "dependencies",
          "is_runtime": true,
          "is_optional": false,
          "is_resolved": false
        },
        {
          "purl": "pkg:npm/init-package-json",
          "requirement": "~1.7.1",
          "scope": "dependencies",
          "is_runtime": true,
          "is_optional": false,
          "is_resolved": false
        },
        {
          "purl": "pkg:npm/lockfile",
          "requirement": "~1.0.1",
          "scope": "dependencies",
          "is_runtime": true,
          "is_optional": false,
          "is_resolved": false
        },
        {
          "purl": "pkg:npm/lru-cache",
          "requirement": "~2.6.5",
          "scope": "dependencies",
          "is_runtime": true,
          "is_optional": false,
          "is_resolved": false
        },
        {
          "purl": "pkg:npm/minimatch",
          "requirement": "~2.0.10",
          "scope": "dependencies",
          "is_runtime": true,
          "is_optional": false,
          "is_resolved": false
        },
        {
          "purl": "pkg:npm/mkdirp",
          "requirement": "~0.5.1",
          "scope": "dependencies",
          "is_runtime": true,
          "is_optional": false,
          "is_resolved": false
        },
        {
          "purl": "pkg:npm/node-gyp",
          "requirement": "~2.0.2",
          "scope": "dependencies",
          "is_runtime": true,
          "is_optional": false,
          "is_resolved": false
        },
        {
          "purl": "pkg:npm/nopt",
          "requirement": "~3.0.3",
          "scope": "dependencies",
          "is_runtime": true,
          "is_optional": false,
          "is_resolved": false
        },
        {
          "purl": "pkg:npm/normalize-git-url",
          "requirement": "~3.0.1",
          "scope": "dependencies",
          "is_runtime": true,
          "is_optional": false,
          "is_resolved": false
        },
        {
          "purl": "pkg:npm/normalize-package-data",
          "requirement": "~2.3.1",
          "scope": "dependencies",
          "is_runtime": true,
          "is_optional": false,
          "is_resolved": false
        },
        {
          "purl": "pkg:npm/npm-cache-filename",
          "requirement": "~1.0.2",
          "scope": "dependencies",
          "is_runtime": true,
          "is_optional": false,
          "is_resolved": false
        },
        {
          "purl": "pkg:npm/npm-install-checks",
          "requirement": "~1.0.6",
          "scope": "dependencies",
          "is_runtime": true,
          "is_optional": false,
          "is_resolved": false
        },
        {
          "purl": "pkg:npm/npm-package-arg",
          "requirement": "~4.0.2",
          "scope": "dependencies",
          "is_runtime": true,
          "is_optional": false,
          "is_resolved": false
        },
        {
          "purl": "pkg:npm/npm-registry-client",
          "requirement": "~6.5.1",
          "scope": "dependencies",
          "is_runtime": true,
          "is_optional": false,
          "is_resolved": false
        },
        {
          "purl": "pkg:npm/npm-user-validate",
          "requirement": "~0.1.2",
          "scope": "dependencies",
          "is_runtime": true,
          "is_optional": false,
          "is_resolved": false
        },
        {
          "purl": "pkg:npm/npmlog",
          "requirement": "~1.2.1",
          "scope": "dependencies",
          "is_runtime": true,
          "is_optional": false,
          "is_resolved": false
        },
        {
          "purl": "pkg:npm/once",
          "requirement": "~1.3.2",
          "scope": "dependencies",
          "is_runtime": true,
          "is_optional": false,
          "is_resolved": false
        },
        {
          "purl": "pkg:npm/opener",
          "requirement": "~1.4.1",
          "scope": "dependencies",
          "is_runtime": true,
          "is_optional": false,
          "is_resolved": false
        },
        {
          "purl": "pkg:npm/osenv",
          "requirement": "~0.1.3",
          "scope": "dependencies",
          "is_runtime": true,
          "is_optional": false,
          "is_resolved": false
        },
        {
          "purl": "pkg:npm/path-is-inside",
          "requirement": "~1.0.0",
          "scope": "dependencies",
          "is_runtime": true,
          "is_optional": false,
          "is_resolved": false
        },
        {
          "purl": "pkg:npm/read",
          "requirement": "~1.0.6",
          "scope": "dependencies",
          "is_runtime": true,
          "is_optional": false,
          "is_resolved": false
        },
        {
          "purl": "pkg:npm/read-installed",
          "requirement": "~4.0.2",
          "scope": "dependencies",
          "is_runtime": true,
          "is_optional": false,
          "is_resolved": false
        },
        {
          "purl": "pkg:npm/read-package-json",
          "requirement": "~2.0.0",
          "scope": "dependencies",
          "is_runtime": true,
          "is_optional": false,
          "is_resolved": false
        },
        {
          "purl": "pkg:npm/readable-stream",
          "requirement": "~1.1.13",
          "scope": "dependencies",
          "is_runtime": true,
          "is_optional": false,
          "is_resolved": false
        },
        {
          "purl": "pkg:npm/realize-package-specifier",
          "requirement": "~3.0.1",
          "scope": "dependencies",
          "is_runtime": true,
          "is_optional": false,
          "is_resolved": false
        },
        {
          "purl": "pkg:npm/request",
          "requirement": "~2.60.0",
          "scope": "dependencies",
          "is_runtime": true,
          "is_optional": false,
          "is_resolved": false
        },
        {
          "purl": "pkg:npm/retry",
          "requirement": "~0.6.1",
          "scope": "dependencies",
          "is_runtime": true,
          "is_optional": false,
          "is_resolved": false
        },
        {
          "purl": "pkg:npm/rimraf",
          "requirement": "~2.4.2",
          "scope": "dependencies",
          "is_runtime": true,
          "is_optional": false,
          "is_resolved": false
        },
        {
          "purl": "pkg:npm/semver",
          "requirement": "~5.0.1",
          "scope": "dependencies",
          "is_runtime": true,
          "is_optional": false,
          "is_resolved": false
        },
        {
          "purl": "pkg:npm/sha",
          "requirement": "~1.3.0",
          "scope": "dependencies",
          "is_runtime": true,
          "is_optional": false,
          "is_resolved": false
        },
        {
          "purl": "pkg:npm/slide",
          "requirement": "~1.1.6",
          "scope": "dependencies",
          "is_runtime": true,
          "is_optional": false,
          "is_resolved": false
        },
        {
          "purl": "pkg:npm/sorted-object",
          "requirement": "~1.0.0",
          "scope": "dependencies",
          "is_runtime": true,
          "is_optional": false,
          "is_resolved": false
        },
        {
          "purl": "pkg:npm/spdx",
          "requirement": "~0.4.1",
          "scope": "dependencies",
          "is_runtime": true,
          "is_optional": false,
          "is_resolved": false
        },
        {
          "purl": "pkg:npm/tar",
          "requirement": "~2.1.1",
          "scope": "dependencies",
          "is_runtime": true,
          "is_optional": false,
          "is_resolved": false
        },
        {
          "purl": "pkg:npm/text-table",
          "requirement": "~0.2.0",
          "scope": "dependencies",
          "is_runtime": true,
          "is_optional": false,
          "is_resolved": false
        },
        {
          "purl": "pkg:npm/uid-number",
          "requirement": "0.0.6",
          "scope": "dependencies",
          "is_runtime": true,
          "is_optional": false,
          "is_resolved": false
        },
        {
          "purl": "pkg:npm/umask",
          "requirement": "~1.1.0",
          "scope": "dependencies",
          "is_runtime": true,
          "is_optional": false,
          "is_resolved": false
        },
        {
          "purl": "pkg:npm/validate-npm-package-name",
          "requirement": "~2.2.2",
          "scope": "dependencies",
          "is_runtime": true,
          "is_optional": false,
          "is_resolved": false
        },
        {
          "purl": "pkg:npm/which",
          "requirement": "~1.1.1",
          "scope": "dependencies",
          "is_runtime": true,
          "is_optional": false,
          "is_resolved": false
        },
        {
          "purl": "pkg:npm/wrappy",
          "requirement": "~1.0.1",
          "scope": "dependencies",
          "is_runtime": true,
          "is_optional": false,
          "is_resolved": false
        },
        {
          "purl": "pkg:npm/write-file-atomic",
          "requirement": "~1.1.2",
          "scope": "dependencies",
          "is_runtime": true,
          "is_optional": false,
          "is_resolved": false
        },
        {
          "purl": "pkg:npm/validate-npm-package-license",
          "requirement": "*",
          "scope": "dependencies",
          "is_runtime": true,
          "is_optional": false,
          "is_resolved": false
        },
        {
          "purl": "pkg:npm/deep-equal",
          "requirement": "~1.0.0",
          "scope": "devDependencies",
          "is_runtime": false,
          "is_optional": true,
          "is_resolved": false
        },
        {
          "purl": "pkg:npm/marked",
          "requirement": "~0.3.3",
          "scope": "devDependencies",
          "is_runtime": false,
          "is_optional": true,
          "is_resolved": false
        },
        {
          "purl": "pkg:npm/marked-man",
          "requirement": "~0.1.5",
          "scope": "devDependencies",
          "is_runtime": false,
          "is_optional": true,
          "is_resolved": false
        },
        {
          "purl": "pkg:npm/nock",
          "requirement": "~2.10.0",
          "scope": "devDependencies",
          "is_runtime": false,
          "is_optional": true,
          "is_resolved": false
        },
        {
          "purl": "pkg:npm/npm-registry-couchapp",
          "requirement": "~2.6.7",
          "scope": "devDependencies",
          "is_runtime": false,
          "is_optional": true,
          "is_resolved": false
        },
        {
          "purl": "pkg:npm/npm-registry-mock",
          "requirement": "~1.0.0",
          "scope": "devDependencies",
          "is_runtime": false,
          "is_optional": true,
          "is_resolved": false
        },
        {
          "purl": "pkg:npm/require-inject",
          "requirement": "~1.2.0",
          "scope": "devDependencies",
          "is_runtime": false,
          "is_optional": true,
          "is_resolved": false
        },
        {
          "purl": "pkg:npm/sprintf-js",
          "requirement": "~1.0.2",
          "scope": "devDependencies",
          "is_runtime": false,
          "is_optional": true,
          "is_resolved": false
        },
        {
          "purl": "pkg:npm/tap",
          "requirement": "~1.3.1",
          "scope": "devDependencies",
          "is_runtime": false,
          "is_optional": true,
          "is_resolved": false
        }
      ],
      "contains_source_code": null,
      "source_packages": [],
      "extra_data": {},
      "purl": "pkg:npm/npm@2.13.5",
      "repository_homepage_url": "https://www.npmjs.com/package/npm",
      "repository_download_url": "https://registry.npmjs.org/npm/-/npm-2.13.5.tgz",
      "api_data_url": "https://registry.npmjs.org/npm/2.13.5",
      "files": [
        {
          "path": "scan/package.json",
          "type": "file"
        }
      ]
    }
  ],
  "summary": {
    "license_expressions": [
      {
        "value": "zlib",
        "count": 12
      },
      {
        "value": "lgpl-2.1-plus",
        "count": 3
      },
      {
        "value": "artistic-2.0",
        "count": 1
      },
      {
        "value": "boost-1.0",
        "count": 1
      },
      {
        "value": "cc-by-2.5",
        "count": 1
      },
      {
        "value": "cc0-1.0",
        "count": 1
      },
      {
        "value": "gpl-2.0-plus WITH ada-linking-exception",
        "count": 1
      },
      {
        "value": "mit-old-style",
        "count": 1
      }
    ],
    "copyrights": [
      {
        "value": null,
        "count": 6
      },
      {
        "value": "Copyright (c) Jean-loup Gailly",
        "count": 4
      },
      {
        "value": "Copyright (c) Mark Adler",
        "count": 4
      },
      {
        "value": "Copyright (c) Jean-loup Gailly and Mark Adler",
        "count": 3
      },
      {
        "value": "Copyright (c) Brian Goetz and Tim Peierls",
        "count": 1
      },
      {
        "value": "Copyright (c) Christian Michelsen Research AS Advanced Computing",
        "count": 1
      },
      {
        "value": "Copyright (c) Dmitriy Anisimkov",
        "count": 1
      },
      {
        "value": "Copyright (c) Jean-loup Gailly, Brian Raiter and Gilles Vollant",
        "count": 1
      },
      {
        "value": "Copyright (c) by Henrik Ravn",
        "count": 1
      },
      {
        "value": "Copyright Henrik Ravn",
        "count": 1
      },
      {
        "value": "Copyright JBoss Inc., and individual contributors",
        "count": 1
      },
      {
        "value": "Copyright Red Hat Middleware LLC, and individual contributors",
        "count": 1
      },
      {
        "value": "Copyright Red Hat, Inc. and individual contributors",
        "count": 1
      }
    ],
    "holders": [
      {
        "value": null,
        "count": 6
      },
      {
        "value": "Jean-loup Gailly",
        "count": 4
      },
      {
        "value": "Mark Adler",
        "count": 4
      },
      {
        "value": "Jean-loup Gailly and Mark Adler",
        "count": 3
      },
      {
        "value": "Henrik Ravn",
        "count": 2
      },
      {
        "value": "Brian Goetz and Tim Peierls",
        "count": 1
      },
      {
        "value": "Christian Michelsen Research AS Advanced Computing",
        "count": 1
      },
      {
        "value": "Dmitriy Anisimkov",
        "count": 1
      },
      {
        "value": "JBoss Inc., and individual contributors",
        "count": 1
      },
      {
        "value": "Jean-loup Gailly, Brian Raiter and Gilles Vollant",
        "count": 1
      },
      {
        "value": "Red Hat Middleware LLC, and individual contributors",
        "count": 1
      },
      {
        "value": "Red Hat, Inc. and individual contributors",
        "count": 1
      }
    ],
    "authors": [
      {
        "value": null,
        "count": 20
      },
      {
        "value": "Bela Ban",
        "count": 4
      },
      {
        "value": "Gilles Vollant",
        "count": 1
      },
      {
        "value": "name' Isaac Z.",
        "count": 1
      }
    ],
    "programming_language": [
      {
        "value": "C",
        "count": 12
      },
      {
        "value": "Java",
        "count": 7
      },
      {
        "value": "C#",
        "count": 2
      },
      {
        "value": "GAS",
        "count": 1
      }
    ],
<<<<<<< HEAD
    "package_manifests": []
  },
  "summary_by_facet": [
    {
      "facet": "core",
      "summary": {
        "license_expressions": [
=======
    "packages": [
      {
        "type": "npm",
        "namespace": null,
        "name": "npm",
        "version": "2.13.5",
        "qualifiers": {},
        "subpath": null,
        "primary_language": "JavaScript",
        "description": "a package manager for JavaScript",
        "release_date": null,
        "parties": [
>>>>>>> 152abdaa
          {
            "type": "person",
            "role": "author",
            "name": "Isaac Z. Schlueter",
            "email": "i@izs.me",
            "url": "http://blog.izs.me"
          },
          {
            "type": "person",
            "role": "contributor",
            "name": "Isaac Z. Schlueter",
            "email": "i@izs.me",
            "url": null
          },
          {
            "type": "person",
            "role": "contributor",
            "name": "Steve Steiner",
            "email": "ssteinerX@gmail.com",
            "url": null
          },
          {
            "type": "person",
            "role": "contributor",
            "name": "Mikeal Rogers",
            "email": "mikeal.rogers@gmail.com",
            "url": null
          },
          {
            "type": "person",
            "role": "contributor",
            "name": "Aaron Blohowiak",
            "email": "aaron.blohowiak@gmail.com",
            "url": null
          },
          {
            "type": "person",
            "role": "contributor",
            "name": "Martyn Smith",
            "email": "martyn@dollyfish.net.nz",
            "url": null
          },
          {
            "type": "person",
            "role": "contributor",
            "name": "Charlie Robbins",
            "email": "charlie.robbins@gmail.com",
            "url": null
          },
          {
            "type": "person",
            "role": "contributor",
            "name": "Francisco Treacy",
            "email": "francisco.treacy@gmail.com",
            "url": null
          },
          {
            "type": "person",
            "role": "contributor",
            "name": "Cliffano Subagio",
            "email": "cliffano@gmail.com",
            "url": null
          },
          {
            "type": "person",
            "role": "contributor",
            "name": "Christian Eager",
            "email": "christian.eager@nokia.com",
            "url": null
          },
          {
            "type": "person",
            "role": "contributor",
            "name": "Dav Glass",
            "email": "davglass@gmail.com",
            "url": null
          },
          {
            "type": "person",
            "role": "contributor",
            "name": "Alex K. Wolfe",
            "email": "alexkwolfe@gmail.com",
            "url": null
          },
          {
            "type": "person",
            "role": "contributor",
            "name": "James Sanders",
            "email": "jimmyjazz14@gmail.com",
            "url": null
          },
          {
            "type": "person",
            "role": "contributor",
            "name": "Reid Burke",
            "email": "me@reidburke.com",
            "url": null
          },
          {
            "type": "person",
            "role": "contributor",
            "name": "Arlo Breault",
            "email": "arlolra@gmail.com",
            "url": null
          },
          {
            "type": "person",
            "role": "contributor",
            "name": "Timo Derstappen",
            "email": "teemow@gmail.com",
            "url": null
          },
          {
            "type": "person",
            "role": "contributor",
            "name": "Bart Teeuwisse",
            "email": "bart.teeuwisse@thecodemill.biz",
            "url": null
          },
          {
<<<<<<< HEAD
            "value": null,
            "count": 2
          }
        ],
        "package_manifests": [
=======
            "type": "person",
            "role": "contributor",
            "name": "Ben Noordhuis",
            "email": "info@bnoordhuis.nl",
            "url": null
          },
>>>>>>> 152abdaa
          {
            "type": "person",
            "role": "contributor",
            "name": "Tor Valamo",
            "email": "tor.valamo@gmail.com",
            "url": null
          },
          {
            "type": "person",
            "role": "contributor",
            "name": "Whyme.Lyu",
            "email": "5longluna@gmail.com",
            "url": null
          },
          {
            "type": "person",
            "role": "contributor",
            "name": "Olivier Melcher",
            "email": "olivier.melcher@gmail.com",
            "url": null
          },
          {
            "type": "person",
            "role": "contributor",
            "name": "Toma\u017e Muraus",
            "email": "kami@k5-storitve.net",
            "url": null
          },
          {
            "type": "person",
            "role": "contributor",
            "name": "Evan Meagher",
            "email": "evan.meagher@gmail.com",
            "url": null
          },
          {
            "type": "person",
            "role": "contributor",
            "name": "Orlando Vazquez",
            "email": "ovazquez@gmail.com",
            "url": null
          },
          {
            "type": "person",
            "role": "contributor",
            "name": "Kai Chen",
            "email": "kaichenxyz@gmail.com",
            "url": null
          },
          {
            "type": "person",
            "role": "contributor",
            "name": "George Miroshnykov",
            "email": "gmiroshnykov@lohika.com",
            "url": null
          },
          {
            "type": "person",
            "role": "contributor",
            "name": "Geoff Flarity",
            "email": "geoff.flarity@gmail.com",
            "url": null
          },
          {
            "type": "person",
            "role": "contributor",
            "name": "Max Goodman",
            "email": "c@chromakode.com",
            "url": null
          },
          {
            "type": "person",
            "role": "contributor",
            "name": "Pete Kruckenberg",
            "email": "pete@kruckenberg.com",
            "url": null
          },
          {
            "type": "person",
            "role": "contributor",
            "name": "Laurie Harper",
            "email": "laurie@holoweb.net",
            "url": null
          },
          {
            "type": "person",
            "role": "contributor",
            "name": "Chris Wong",
            "email": "chris@chriswongstudio.com",
            "url": null
          },
          {
            "type": "person",
            "role": "contributor",
            "name": "Scott Bronson",
            "email": "brons_github@rinspin.com",
            "url": null
          },
          {
            "type": "person",
            "role": "contributor",
            "name": "Federico Romero",
            "email": "federomero@gmail.com",
            "url": null
          },
          {
            "type": "person",
            "role": "contributor",
            "name": "Visnu Pitiyanuvath",
            "email": "visnupx@gmail.com",
            "url": null
          },
          {
            "type": "person",
            "role": "contributor",
            "name": "Irakli Gozalishvili",
            "email": "rfobic@gmail.com",
            "url": null
          },
          {
            "type": "person",
            "role": "contributor",
            "name": "Mark Cahill",
            "email": "mark@tiemonster.info",
            "url": null
          },
          {
            "type": "person",
            "role": "contributor",
            "name": "Tony",
            "email": "zearin@gonk.net",
            "url": null
          },
          {
            "type": "person",
            "role": "contributor",
            "name": "Iain Sproat",
            "email": "iainsproat@gmail.com",
            "url": null
          },
          {
            "type": "person",
            "role": "contributor",
            "name": "Trent Mick",
            "email": "trentm@gmail.com",
            "url": null
          },
          {
            "type": "person",
            "role": "contributor",
            "name": "Felix Geisendo\u0308rfer",
            "email": "felix@debuggable.com",
            "url": null
          },
          {
            "type": "person",
            "role": "contributor",
            "name": "Jameson Little",
            "email": "t.jameson.little@gmail.com",
            "url": null
          },
          {
            "type": "person",
            "role": "contributor",
            "name": "Conny Brunnkvist",
            "email": "conny@fuchsia.se",
            "url": null
          },
          {
            "type": "person",
            "role": "contributor",
            "name": "Will Elwood",
            "email": "w.elwood08@gmail.com",
            "url": null
          },
          {
<<<<<<< HEAD
            "value": null,
            "count": 1
          }
        ],
        "package_manifests": []
      }
    },
    {
      "facet": "tests",
      "summary": {
        "license_expressions": [
=======
            "type": "person",
            "role": "contributor",
            "name": "Dean Landolt",
            "email": "dean@deanlandolt.com",
            "url": null
          },
>>>>>>> 152abdaa
          {
            "type": "person",
            "role": "contributor",
            "name": "Oleg Efimov",
            "email": "efimovov@gmail.com",
            "url": null
          },
          {
            "type": "person",
            "role": "contributor",
            "name": "Martin Cooper",
            "email": "mfncooper@gmail.com",
            "url": null
          },
          {
            "type": "person",
            "role": "contributor",
            "name": "Jann Horn",
            "email": "jannhorn@googlemail.com",
            "url": null
          },
          {
            "type": "person",
            "role": "contributor",
            "name": "Andrew Bradley",
            "email": "cspotcode@gmail.com",
            "url": null
          },
          {
<<<<<<< HEAD
            "value": "C",
            "count": 2
          }
        ],
        "package_manifests": []
      }
    },
    {
      "facet": "docs",
      "summary": {
        "license_expressions": [
=======
            "type": "person",
            "role": "contributor",
            "name": "Maciej Ma\u0142ecki",
            "email": "me@mmalecki.com",
            "url": null
          },
>>>>>>> 152abdaa
          {
            "type": "person",
            "role": "contributor",
            "name": "Stephen Sugden",
            "email": "glurgle@gmail.com",
            "url": null
          },
          {
            "type": "person",
            "role": "contributor",
            "name": "Michael Budde",
            "email": "mbudde@gmail.com",
            "url": null
          },
          {
            "type": "person",
            "role": "contributor",
            "name": "Jason Smith",
            "email": "jhs@iriscouch.com",
            "url": null
          },
          {
            "type": "person",
            "role": "contributor",
            "name": "Gautham Pai",
            "email": "buzypi@gmail.com",
            "url": null
          },
          {
<<<<<<< HEAD
            "value": null,
            "count": 1
          }
        ],
        "package_manifests": []
=======
            "type": "person",
            "role": "contributor",
            "name": "David Trejo",
            "email": "david.daniel.trejo@gmail.com",
            "url": null
          },
          {
            "type": "person",
            "role": "contributor",
            "name": "Paul Vorbach",
            "email": "paul@vorb.de",
            "url": null
          },
          {
            "type": "person",
            "role": "contributor",
            "name": "George Ornbo",
            "email": "george@shapeshed.com",
            "url": null
          },
          {
            "type": "person",
            "role": "contributor",
            "name": "Tim Oxley",
            "email": "secoif@gmail.com",
            "url": null
          },
          {
            "type": "person",
            "role": "contributor",
            "name": "Tyler Green",
            "email": "tyler.green2@gmail.com",
            "url": null
          },
          {
            "type": "person",
            "role": "contributor",
            "name": "Dave Pacheco",
            "email": "dap@joyent.com",
            "url": null
          },
          {
            "type": "person",
            "role": "contributor",
            "name": "Danila Gerasimov",
            "email": "danila.gerasimov@gmail.com",
            "url": null
          },
          {
            "type": "person",
            "role": "contributor",
            "name": "Rod Vagg",
            "email": "rod@vagg.org",
            "url": null
          },
          {
            "type": "person",
            "role": "contributor",
            "name": "Christian Howe",
            "email": "coderarity@gmail.com",
            "url": null
          },
          {
            "type": "person",
            "role": "contributor",
            "name": "Andrew Lunny",
            "email": "alunny@gmail.com",
            "url": null
          },
          {
            "type": "person",
            "role": "contributor",
            "name": "Henrik Hodne",
            "email": "dvyjones@binaryhex.com",
            "url": null
          },
          {
            "type": "person",
            "role": "contributor",
            "name": "Adam Blackburn",
            "email": "regality@gmail.com",
            "url": null
          },
          {
            "type": "person",
            "role": "contributor",
            "name": "Kris Windham",
            "email": "kriswindham@gmail.com",
            "url": null
          },
          {
            "type": "person",
            "role": "contributor",
            "name": "Jens Grunert",
            "email": "jens.grunert@gmail.com",
            "url": null
          },
          {
            "type": "person",
            "role": "contributor",
            "name": "Joost-Wim Boekesteijn",
            "email": "joost-wim@boekesteijn.nl",
            "url": null
          },
          {
            "type": "person",
            "role": "contributor",
            "name": "Dalmais Maxence",
            "email": "root@ip-10-195-202-5.ec2.internal",
            "url": null
          },
          {
            "type": "person",
            "role": "contributor",
            "name": "Marcus Ekwall",
            "email": "marcus.ekwall@gmail.com",
            "url": null
          },
          {
            "type": "person",
            "role": "contributor",
            "name": "Aaron Stacy",
            "email": "aaron.r.stacy@gmail.com",
            "url": null
          },
          {
            "type": "person",
            "role": "contributor",
            "name": "Phillip Howell",
            "email": "phowell@cothm.org",
            "url": null
          },
          {
            "type": "person",
            "role": "contributor",
            "name": "Domenic Denicola",
            "email": "domenic@domenicdenicola.com",
            "url": null
          },
          {
            "type": "person",
            "role": "contributor",
            "name": "James Halliday",
            "email": "mail@substack.net",
            "url": null
          },
          {
            "type": "person",
            "role": "contributor",
            "name": "Jeremy Cantrell",
            "email": "jmcantrell@gmail.com",
            "url": null
          },
          {
            "type": "person",
            "role": "contributor",
            "name": "Ribettes",
            "email": "patlogan29@gmail.com",
            "url": null
          },
          {
            "type": "person",
            "role": "contributor",
            "name": "Don Park",
            "email": "donpark@docuverse.com",
            "url": null
          },
          {
            "type": "person",
            "role": "contributor",
            "name": "Einar Otto Stangvik",
            "email": "einaros@gmail.com",
            "url": null
          },
          {
            "type": "person",
            "role": "contributor",
            "name": "Kei Son",
            "email": "heyacct@gmail.com",
            "url": null
          },
          {
            "type": "person",
            "role": "contributor",
            "name": "Nicolas Morel",
            "email": "marsup@gmail.com",
            "url": null
          },
          {
            "type": "person",
            "role": "contributor",
            "name": "Mark Dube",
            "email": "markisdee@gmail.com",
            "url": null
          },
          {
            "type": "person",
            "role": "contributor",
            "name": "Nathan Rajlich",
            "email": "nathan@tootallnate.net",
            "url": null
          },
          {
            "type": "person",
            "role": "contributor",
            "name": "Maxim Bogushevich",
            "email": "boga1@mail.ru",
            "url": null
          },
          {
            "type": "person",
            "role": "contributor",
            "name": "Meaglin",
            "email": "Meaglin.wasabi@gmail.com",
            "url": null
          },
          {
            "type": "person",
            "role": "contributor",
            "name": "Ben Evans",
            "email": "ben@bensbit.co.uk",
            "url": null
          },
          {
            "type": "person",
            "role": "contributor",
            "name": "Nathan Zadoks",
            "email": "nathan@nathan7.eu",
            "url": null
          },
          {
            "type": "person",
            "role": "contributor",
            "name": "Brian White",
            "email": "mscdex@mscdex.net",
            "url": null
          },
          {
            "type": "person",
            "role": "contributor",
            "name": "Jed Schmidt",
            "email": "tr@nslator.jp",
            "url": null
          },
          {
            "type": "person",
            "role": "contributor",
            "name": "Ian Livingstone",
            "email": "ianl@cs.dal.ca",
            "url": null
          },
          {
            "type": "person",
            "role": "contributor",
            "name": "Patrick Pfeiffer",
            "email": "patrick@buzzle.at",
            "url": null
          },
          {
            "type": "person",
            "role": "contributor",
            "name": "Paul Miller",
            "email": "paul@paulmillr.com",
            "url": null
          },
          {
            "type": "person",
            "role": "contributor",
            "name": "Ryan Emery",
            "email": "seebees@gmail.com",
            "url": null
          },
          {
            "type": "person",
            "role": "contributor",
            "name": "Carl Lange",
            "email": "carl@flax.ie",
            "url": null
          },
          {
            "type": "person",
            "role": "contributor",
            "name": "Jan Lehnardt",
            "email": "jan@apache.org",
            "url": null
          },
          {
            "type": "person",
            "role": "contributor",
            "name": "Stuart P. Bentley",
            "email": "stuart@testtrack4.com",
            "url": null
          },
          {
            "type": "person",
            "role": "contributor",
            "name": "Johan Sk\u00f6ld",
            "email": "johan@skold.cc",
            "url": null
          },
          {
            "type": "person",
            "role": "contributor",
            "name": "Stuart Knightley",
            "email": "stuart@stuartk.com",
            "url": null
          },
          {
            "type": "person",
            "role": "contributor",
            "name": "Niggler",
            "email": "nirk.niggler@gmail.com",
            "url": null
          },
          {
            "type": "person",
            "role": "contributor",
            "name": "Paolo Fragomeni",
            "email": "paolo@async.ly",
            "url": null
          },
          {
            "type": "person",
            "role": "contributor",
            "name": "Jaakko Manninen",
            "email": "jaakko@rocketpack.fi",
            "url": null
          },
          {
            "type": "person",
            "role": "contributor",
            "name": "Luke Arduini",
            "email": "luke.arduini@gmail.com",
            "url": null
          },
          {
            "type": "person",
            "role": "contributor",
            "name": "Larz Conwell",
            "email": "larz@larz-laptop.(none)",
            "url": null
          },
          {
            "type": "person",
            "role": "contributor",
            "name": "Marcel Klehr",
            "email": "mklehr@gmx.net",
            "url": null
          },
          {
            "type": "person",
            "role": "contributor",
            "name": "Robert Kowalski",
            "email": "rok@kowalski.gd",
            "url": null
          },
          {
            "type": "person",
            "role": "contributor",
            "name": "Forbes Lindesay",
            "email": "forbes@lindesay.co.uk",
            "url": null
          },
          {
            "type": "person",
            "role": "contributor",
            "name": "Vaz Allen",
            "email": "vaz@tryptid.com",
            "url": null
          },
          {
            "type": "person",
            "role": "contributor",
            "name": "Jake Verbaten",
            "email": "raynos2@gmail.com",
            "url": null
          },
          {
            "type": "person",
            "role": "contributor",
            "name": "Schabse Laks",
            "email": "Dev@SLaks.net",
            "url": null
          },
          {
            "type": "person",
            "role": "contributor",
            "name": "Florian Margaine",
            "email": "florian@margaine.com",
            "url": null
          },
          {
            "type": "person",
            "role": "contributor",
            "name": "Johan Nordberg",
            "email": "its@johan-nordberg.com",
            "url": null
          },
          {
            "type": "person",
            "role": "contributor",
            "name": "Ian Babrou",
            "email": "ibobrik@gmail.com",
            "url": null
          },
          {
            "type": "person",
            "role": "contributor",
            "name": "Di Wu",
            "email": "dwu@palantir.com",
            "url": null
          },
          {
            "type": "person",
            "role": "contributor",
            "name": "Mathias Bynens",
            "email": "mathias@qiwi.be",
            "url": null
          },
          {
            "type": "person",
            "role": "contributor",
            "name": "Matt McClure",
            "email": "matt.mcclure@mapmyfitness.com",
            "url": null
          },
          {
            "type": "person",
            "role": "contributor",
            "name": "Matt Lunn",
            "email": "matt@mattlunn.me.uk",
            "url": null
          },
          {
            "type": "person",
            "role": "contributor",
            "name": "Alexey Kreschuk",
            "email": "akrsch@gmail.com",
            "url": null
          },
          {
            "type": "person",
            "role": "contributor",
            "name": "elisee",
            "email": "elisee@sparklin.org",
            "url": null
          },
          {
            "type": "person",
            "role": "contributor",
            "name": "Robert Gieseke",
            "email": "robert.gieseke@gmail.com",
            "url": null
          },
          {
            "type": "person",
            "role": "contributor",
            "name": "Franc\u0327ois Frisch",
            "email": "francoisfrisch@gmail.com",
            "url": null
          },
          {
            "type": "person",
            "role": "contributor",
            "name": "Trevor Burnham",
            "email": "tburnham@hubspot.com",
            "url": null
          },
          {
            "type": "person",
            "role": "contributor",
            "name": "Alan Shaw",
            "email": "alan@freestyle-developments.co.uk",
            "url": null
          },
          {
            "type": "person",
            "role": "contributor",
            "name": "TJ Holowaychuk",
            "email": "tj@vision-media.ca",
            "url": null
          },
          {
            "type": "person",
            "role": "contributor",
            "name": "Nicholas Kinsey",
            "email": "pyro@feisty.io",
            "url": null
          },
          {
            "type": "person",
            "role": "contributor",
            "name": "Paulo Cesar",
            "email": "pauloc062@gmail.com",
            "url": null
          },
          {
            "type": "person",
            "role": "contributor",
            "name": "Elan Shanker",
            "email": "elan.shanker@gmail.com",
            "url": null
          },
          {
            "type": "person",
            "role": "contributor",
            "name": "Jon Spencer",
            "email": "jon@jonspencer.ca",
            "url": null
          },
          {
            "type": "person",
            "role": "contributor",
            "name": "Jason Diamond",
            "email": "jason@diamond.name",
            "url": null
          },
          {
            "type": "person",
            "role": "contributor",
            "name": "Maximilian Antoni",
            "email": "mail@maxantoni.de",
            "url": null
          },
          {
            "type": "person",
            "role": "contributor",
            "name": "Thom Blake",
            "email": "tblake@brightroll.com",
            "url": null
          },
          {
            "type": "person",
            "role": "contributor",
            "name": "Jess Martin",
            "email": "jessmartin@gmail.com",
            "url": null
          },
          {
            "type": "person",
            "role": "contributor",
            "name": "Spain Train",
            "email": "michael.spainhower@opower.com",
            "url": null
          },
          {
            "type": "person",
            "role": "contributor",
            "name": "Alex Rodionov",
            "email": "p0deje@gmail.com",
            "url": null
          },
          {
            "type": "person",
            "role": "contributor",
            "name": "Matt Colyer",
            "email": "matt@colyer.name",
            "url": null
          },
          {
            "type": "person",
            "role": "contributor",
            "name": "Evan You",
            "email": "yyx990803@gmail.com",
            "url": null
          },
          {
            "type": "person",
            "role": "contributor",
            "name": "bitspill",
            "email": "bitspill+github@bitspill.net",
            "url": null
          },
          {
            "type": "person",
            "role": "contributor",
            "name": "Gabriel Falkenberg",
            "email": "gabriel.falkenberg@gmail.com",
            "url": null
          },
          {
            "type": "person",
            "role": "contributor",
            "name": "Alexej Yaroshevich",
            "email": "alex@qfox.ru",
            "url": null
          },
          {
            "type": "person",
            "role": "contributor",
            "name": "Quim Calpe",
            "email": "quim@kalpe.com",
            "url": null
          },
          {
            "type": "person",
            "role": "contributor",
            "name": "Steve Mason",
            "email": "stevem@brandwatch.com",
            "url": null
          },
          {
            "type": "person",
            "role": "contributor",
            "name": "Wil Moore III",
            "email": "wil.moore@wilmoore.com",
            "url": null
          },
          {
            "type": "person",
            "role": "contributor",
            "name": "Sergey Belov",
            "email": "peimei@ya.ru",
            "url": null
          },
          {
            "type": "person",
            "role": "contributor",
            "name": "Tom Huang",
            "email": "hzlhu.dargon@gmail.com",
            "url": null
          },
          {
            "type": "person",
            "role": "contributor",
            "name": "CamilleM",
            "email": "camille.moulin@alterway.fr",
            "url": null
          },
          {
            "type": "person",
            "role": "contributor",
            "name": "S\u00e9bastien Santoro",
            "email": "dereckson@espace-win.org",
            "url": null
          },
          {
            "type": "person",
            "role": "contributor",
            "name": "Evan Lucas",
            "email": "evan@btc.com",
            "url": null
          },
          {
            "type": "person",
            "role": "contributor",
            "name": "Quinn Slack",
            "email": "qslack@qslack.com",
            "url": null
          },
          {
            "type": "person",
            "role": "contributor",
            "name": "Alex Kocharin",
            "email": "alex@kocharin.ru",
            "url": null
          },
          {
            "type": "person",
            "role": "contributor",
            "name": "Daniel Santiago",
            "email": "daniel.santiago@highlevelwebs.com",
            "url": null
          },
          {
            "type": "person",
            "role": "contributor",
            "name": "Denis Gladkikh",
            "email": "outcoldman@gmail.com",
            "url": null
          },
          {
            "type": "person",
            "role": "contributor",
            "name": "Andrew Horton",
            "email": "andrew.j.horton@gmail.com",
            "url": null
          },
          {
            "type": "person",
            "role": "contributor",
            "name": "Zeke Sikelianos",
            "email": "zeke@sikelianos.com",
            "url": null
          },
          {
            "type": "person",
            "role": "contributor",
            "name": "Dylan Greene",
            "email": "dylang@gmail.com",
            "url": null
          },
          {
            "type": "person",
            "role": "contributor",
            "name": "Franck Cuny",
            "email": "franck.cuny@gmail.com",
            "url": null
          },
          {
            "type": "person",
            "role": "contributor",
            "name": "Yeonghoon Park",
            "email": "sola92@gmail.com",
            "url": null
          },
          {
            "type": "person",
            "role": "contributor",
            "name": "Rafael de Oleza",
            "email": "rafa@spotify.com",
            "url": null
          },
          {
            "type": "person",
            "role": "contributor",
            "name": "Mikola Lysenko",
            "email": "mikolalysenko@gmail.com",
            "url": null
          },
          {
            "type": "person",
            "role": "contributor",
            "name": "Yazhong Liu",
            "email": "yorkiefixer@gmail.com",
            "url": null
          },
          {
            "type": "person",
            "role": "contributor",
            "name": "Neil Gentleman",
            "email": "ngentleman@gmail.com",
            "url": null
          },
          {
            "type": "person",
            "role": "contributor",
            "name": "Kris Kowal",
            "email": "kris.kowal@cixar.com",
            "url": null
          },
          {
            "type": "person",
            "role": "contributor",
            "name": "Alex Gorbatchev",
            "email": "alex.gorbatchev@gmail.com",
            "url": null
          },
          {
            "type": "person",
            "role": "contributor",
            "name": "Shawn Wildermuth",
            "email": "shawn@wildermuth.com",
            "url": null
          },
          {
            "type": "person",
            "role": "contributor",
            "name": "Wesley de Souza",
            "email": "wesleywex@gmail.com",
            "url": null
          },
          {
            "type": "person",
            "role": "contributor",
            "name": "yoyoyogi",
            "email": "yogesh.k@gmail.com",
            "url": null
          },
          {
            "type": "person",
            "role": "contributor",
            "name": "J. Tangelder",
            "email": "j.tangelder@gmail.com",
            "url": null
          },
          {
            "type": "person",
            "role": "contributor",
            "name": "Jean Lauliac",
            "email": "jean@lauliac.com",
            "url": null
          },
          {
            "type": "person",
            "role": "contributor",
            "name": "Andrey Kislyuk",
            "email": "kislyuk@gmail.com",
            "url": null
          },
          {
            "type": "person",
            "role": "contributor",
            "name": "Thorsten Lorenz",
            "email": "thlorenz@gmx.de",
            "url": null
          },
          {
            "type": "person",
            "role": "contributor",
            "name": "Julian Gruber",
            "email": "julian@juliangruber.com",
            "url": null
          },
          {
            "type": "person",
            "role": "contributor",
            "name": "Benjamin Coe",
            "email": "bencoe@gmail.com",
            "url": null
          },
          {
            "type": "person",
            "role": "contributor",
            "name": "Alex Ford",
            "email": "Alex.Ford@CodeTunnel.com",
            "url": null
          },
          {
            "type": "person",
            "role": "contributor",
            "name": "Matt Hickford",
            "email": "matt.hickford@gmail.com",
            "url": null
          },
          {
            "type": "person",
            "role": "contributor",
            "name": "Sean McGivern",
            "email": "sean.mcgivern@rightscale.com",
            "url": null
          },
          {
            "type": "person",
            "role": "contributor",
            "name": "C J Silverio",
            "email": "ceejceej@gmail.com",
            "url": null
          },
          {
            "type": "person",
            "role": "contributor",
            "name": "Robin Tweedie",
            "email": "robin@songkick.com",
            "url": null
          },
          {
            "type": "person",
            "role": "contributor",
            "name": "Miroslav Bajto\u0161",
            "email": "miroslav@strongloop.com",
            "url": null
          },
          {
            "type": "person",
            "role": "contributor",
            "name": "David Glasser",
            "email": "glasser@davidglasser.net",
            "url": null
          },
          {
            "type": "person",
            "role": "contributor",
            "name": "Gianluca Casati",
            "email": "casati_gianluca@yahoo.it",
            "url": null
          },
          {
            "type": "person",
            "role": "contributor",
            "name": "Forrest L Norvell",
            "email": "ogd@aoaioxxysz.net",
            "url": null
          },
          {
            "type": "person",
            "role": "contributor",
            "name": "Karsten Tinnefeld",
            "email": "k.tinnefeld@googlemail.com",
            "url": null
          },
          {
            "type": "person",
            "role": "contributor",
            "name": "Bryan Burgers",
            "email": "bryan@burgers.io",
            "url": null
          },
          {
            "type": "person",
            "role": "contributor",
            "name": "David Beitey",
            "email": "david@davidjb.com",
            "url": null
          },
          {
            "type": "person",
            "role": "contributor",
            "name": "Evan You",
            "email": "yyou@google.com",
            "url": null
          },
          {
            "type": "person",
            "role": "contributor",
            "name": "Zach Pomerantz",
            "email": "zmp@umich.edu",
            "url": null
          },
          {
            "type": "person",
            "role": "contributor",
            "name": "Chris Williams",
            "email": "cwilliams88@gmail.com",
            "url": null
          },
          {
            "type": "person",
            "role": "contributor",
            "name": "sudodoki",
            "email": "smd.deluzion@gmail.com",
            "url": null
          },
          {
            "type": "person",
            "role": "contributor",
            "name": "Mick Thompson",
            "email": "dthompson@gmail.com",
            "url": null
          },
          {
            "type": "person",
            "role": "contributor",
            "name": "Felix Rabe",
            "email": "felix@rabe.io",
            "url": null
          },
          {
            "type": "person",
            "role": "contributor",
            "name": "Michael Hayes",
            "email": "michael@hayes.io",
            "url": null
          },
          {
            "type": "person",
            "role": "contributor",
            "name": "Chris Dickinson",
            "email": "christopher.s.dickinson@gmail.com",
            "url": null
          },
          {
            "type": "person",
            "role": "contributor",
            "name": "Bradley Meck",
            "email": "bradley.meck@gmail.com",
            "url": null
          },
          {
            "type": "person",
            "role": "contributor",
            "name": "GeJ",
            "email": "geraud@gcu.info",
            "url": null
          },
          {
            "type": "person",
            "role": "contributor",
            "name": "Andrew Terris",
            "email": "atterris@gmail.com",
            "url": null
          },
          {
            "type": "person",
            "role": "contributor",
            "name": "Michael Nisi",
            "email": "michael.nisi@gmail.com",
            "url": null
          },
          {
            "type": "person",
            "role": "contributor",
            "name": "fengmk2",
            "email": "fengmk2@gmail.com",
            "url": null
          },
          {
            "type": "person",
            "role": "contributor",
            "name": "Adam Meadows",
            "email": "adam.meadows@gmail.com",
            "url": null
          },
          {
            "type": "person",
            "role": "contributor",
            "name": "Chulki Lee",
            "email": "chulki.lee@gmail.com",
            "url": null
          },
          {
            "type": "person",
            "role": "contributor",
            "name": "\u4e0d\u56db",
            "email": "busi.hyy@taobao.com",
            "url": null
          },
          {
            "type": "person",
            "role": "contributor",
            "name": "dead_horse",
            "email": "dead_horse@qq.com",
            "url": null
          },
          {
            "type": "person",
            "role": "contributor",
            "name": "Kenan Yildirim",
            "email": "kenan@kenany.me",
            "url": null
          },
          {
            "type": "person",
            "role": "contributor",
            "name": "Laurie Voss",
            "email": "git@seldo.com",
            "url": null
          },
          {
            "type": "person",
            "role": "contributor",
            "name": "Rebecca Turner",
            "email": "me@re-becca.org",
            "url": null
          },
          {
            "type": "person",
            "role": "contributor",
            "name": "Hunter Loftis",
            "email": "hunter@hunterloftis.com",
            "url": null
          },
          {
            "type": "person",
            "role": "contributor",
            "name": "Peter Richardson",
            "email": "github@zoomy.net",
            "url": null
          },
          {
            "type": "person",
            "role": "contributor",
            "name": "Jussi Kalliokoski",
            "email": "jussi.kalliokoski@gmail.com",
            "url": null
          },
          {
            "type": "person",
            "role": "contributor",
            "name": "Filip Weiss",
            "email": "me@fiws.net",
            "url": null
          },
          {
            "type": "person",
            "role": "contributor",
            "name": "Timo Wei\u00df",
            "email": "timoweiss@Timo-MBP.local",
            "url": null
          },
          {
            "type": "person",
            "role": "contributor",
            "name": "Christopher Hiller",
            "email": "chiller@badwing.com",
            "url": null
          },
          {
            "type": "person",
            "role": "contributor",
            "name": "J\u00e9r\u00e9my Lal",
            "email": "kapouer@melix.org",
            "url": null
          },
          {
            "type": "person",
            "role": "contributor",
            "name": "Anders Janmyr",
            "email": "anders@janmyr.com",
            "url": null
          },
          {
            "type": "person",
            "role": "contributor",
            "name": "Chris Meyers",
            "email": "chris.meyers.fsu@gmail.com",
            "url": null
          },
          {
            "type": "person",
            "role": "contributor",
            "name": "Ludwig Magnusson",
            "email": "ludwig@mediatool.com",
            "url": null
          },
          {
            "type": "person",
            "role": "contributor",
            "name": "Wout Mertens",
            "email": "Wout.Mertens@gmail.com",
            "url": null
          },
          {
            "type": "person",
            "role": "contributor",
            "name": "Nick Santos",
            "email": "nick@medium.com",
            "url": null
          },
          {
            "type": "person",
            "role": "contributor",
            "name": "Terin Stock",
            "email": "terinjokes@gmail.com",
            "url": null
          },
          {
            "type": "person",
            "role": "contributor",
            "name": "Faiq Raza",
            "email": "faiqrazarizvi@gmail.com",
            "url": null
          },
          {
            "type": "person",
            "role": "contributor",
            "name": "Thomas Torp",
            "email": "thomas@erupt.no",
            "url": null
          },
          {
            "type": "person",
            "role": "contributor",
            "name": "Sam Mikes",
            "email": "smikes@cubane.com",
            "url": null
          },
          {
            "type": "person",
            "role": "contributor",
            "name": "Mat Tyndall",
            "email": "mat.tyndall@gmail.com",
            "url": null
          },
          {
            "type": "person",
            "role": "contributor",
            "name": "Tauren Mills",
            "email": "tauren@sportzing.com",
            "url": null
          },
          {
            "type": "person",
            "role": "contributor",
            "name": "Ron Martinez",
            "email": "ramartin.net@gmail.com",
            "url": null
          },
          {
            "type": "person",
            "role": "contributor",
            "name": "Kazuhito Hokamura",
            "email": "k.hokamura@gmail.com",
            "url": null
          },
          {
            "type": "person",
            "role": "contributor",
            "name": "Tristan Davies",
            "email": "github@tristan.io",
            "url": null
          },
          {
            "type": "person",
            "role": "contributor",
            "name": "David Volm",
            "email": "david@volminator.com",
            "url": null
          },
          {
            "type": "person",
            "role": "contributor",
            "name": "Lin Clark",
            "email": "lin.w.clark@gmail.com",
            "url": null
          },
          {
            "type": "person",
            "role": "contributor",
            "name": "Ben Page",
            "email": "bpage@dewalch.com",
            "url": null
          },
          {
            "type": "person",
            "role": "contributor",
            "name": "Jeff Jo",
            "email": "jeffjo@squareup.com",
            "url": null
          },
          {
            "type": "person",
            "role": "contributor",
            "name": "martinvd",
            "email": "martinvdpub@gmail.com",
            "url": null
          },
          {
            "type": "person",
            "role": "contributor",
            "name": "Mark J. Titorenko",
            "email": "nospam-github.com@titorenko.net",
            "url": null
          },
          {
            "type": "person",
            "role": "contributor",
            "name": "Oddur Sigurdsson",
            "email": "oddurs@gmail.com",
            "url": null
          },
          {
            "type": "person",
            "role": "contributor",
            "name": "Eric Mill",
            "email": "eric@konklone.com",
            "url": null
          },
          {
            "type": "person",
            "role": "contributor",
            "name": "Gabriel Barros",
            "email": "descartavel1@gmail.com",
            "url": null
          },
          {
            "type": "person",
            "role": "contributor",
            "name": "KevinSheedy",
            "email": "kevinsheedy@gmail.com",
            "url": null
          },
          {
            "type": "person",
            "role": "contributor",
            "name": "Aleksey Smolenchuk",
            "email": "aleksey@uber.com",
            "url": null
          },
          {
            "type": "person",
            "role": "contributor",
            "name": "Ed Morley",
            "email": "emorley@mozilla.com",
            "url": null
          },
          {
            "type": "person",
            "role": "contributor",
            "name": "Blaine Bublitz",
            "email": "blaine@iceddev.com",
            "url": null
          },
          {
            "type": "person",
            "role": "contributor",
            "name": "Andrey Fedorov",
            "email": "anfedorov@gmail.com",
            "url": null
          },
          {
            "type": "person",
            "role": "contributor",
            "name": "Daijiro Wachi",
            "email": "daijiro.wachi@gmail.com",
            "url": null
          },
          {
            "type": "person",
            "role": "contributor",
            "name": "Luc Thevenard",
            "email": "lucthevenard@gmail.com",
            "url": null
          },
          {
            "type": "person",
            "role": "contributor",
            "name": "Aria Stewart",
            "email": "aredridel@nbtsc.org",
            "url": null
          },
          {
            "type": "person",
            "role": "contributor",
            "name": "Charlie Rudolph",
            "email": "charles.w.rudolph@gmail.com",
            "url": null
          },
          {
            "type": "person",
            "role": "contributor",
            "name": "Vladimir Rutsky",
            "email": "rutsky@users.noreply.github.com",
            "url": null
          },
          {
            "type": "person",
            "role": "contributor",
            "name": "Isaac Murchie",
            "email": "isaac@saucelabs.com",
            "url": null
          },
          {
            "type": "person",
            "role": "contributor",
            "name": "Marcin Wosinek",
            "email": "marcin.wosinek@gmail.com",
            "url": null
          },
          {
            "type": "person",
            "role": "contributor",
            "name": "David Marr",
            "email": "davemarr@gmail.com",
            "url": null
          },
          {
            "type": "person",
            "role": "contributor",
            "name": "Bryan English",
            "email": "bryan@bryanenglish.com",
            "url": null
          },
          {
            "type": "person",
            "role": "contributor",
            "name": "Anthony Zotti",
            "email": "amZotti@users.noreply.github.com",
            "url": null
          },
          {
            "type": "person",
            "role": "contributor",
            "name": "Karl Horky",
            "email": "karl.horky@gmail.com",
            "url": null
          },
          {
            "type": "person",
            "role": "contributor",
            "name": "Jordan Harband",
            "email": "ljharb@gmail.com",
            "url": null
          },
          {
            "type": "person",
            "role": "contributor",
            "name": "Gu\u00f0laugur Stef\u00e1n Egilsson",
            "email": "gulli@kolibri.is",
            "url": null
          },
          {
            "type": "person",
            "role": "contributor",
            "name": "Helge Skogly Holm",
            "email": "helge.holm@gmail.com",
            "url": null
          },
          {
            "type": "person",
            "role": "contributor",
            "name": "Peter A. Shevtsov",
            "email": "petr.shevtsov@gmail.com",
            "url": null
          },
          {
            "type": "person",
            "role": "contributor",
            "name": "Alain Kalker",
            "email": "a.c.kalker@gmail.com",
            "url": null
          },
          {
            "type": "person",
            "role": "contributor",
            "name": "Bryant Williams",
            "email": "b.n.williams@gmail.com",
            "url": null
          },
          {
            "type": "person",
            "role": "contributor",
            "name": "Jonas Weber",
            "email": "github@jonasw.de",
            "url": null
          },
          {
            "type": "person",
            "role": "contributor",
            "name": "Tim Whidden",
            "email": "twhid@twhid.com",
            "url": null
          },
          {
            "type": "person",
            "role": "contributor",
            "name": "Andreas",
            "email": "functino@users.noreply.github.com",
            "url": null
          },
          {
            "type": "person",
            "role": "contributor",
            "name": "Karolis Narkevicius",
            "email": "karolis.n@gmail.com",
            "url": null
          },
          {
            "type": "person",
            "role": "contributor",
            "name": "Adrian Lynch",
            "email": "adi_ady_ade@hotmail.com",
            "url": null
          },
          {
            "type": "person",
            "role": "contributor",
            "name": "Richard Littauer",
            "email": "richard.littauer@gmail.com",
            "url": null
          },
          {
            "type": "person",
            "role": "contributor",
            "name": "Oli Evans",
            "email": "oli@zilla.org.uk",
            "url": null
          },
          {
            "type": "person",
            "role": "contributor",
            "name": "Matt Brennan",
            "email": "mattyb1000@gmail.com",
            "url": null
          },
          {
            "type": "person",
            "role": "contributor",
            "name": "Jeff Barczewski",
            "email": "jeff.barczewski@gmail.com",
            "url": null
          },
          {
            "type": "person",
            "role": "contributor",
            "name": "Danny Fritz",
            "email": "dannyfritz@gmail.com",
            "url": null
          },
          {
            "type": "person",
            "role": "contributor",
            "name": "Takaya Kobayashi",
            "email": "jigsaw@live.jp",
            "url": null
          },
          {
            "type": "person",
            "role": "contributor",
            "name": "Ra'Shaun Stovall",
            "email": "rashaunstovall@gmail.com",
            "url": null
          },
          {
            "type": "person",
            "role": "contributor",
            "name": "Julien Meddah",
            "email": "julien.meddah@deveryware.com",
            "url": null
          },
          {
            "type": "person",
            "role": "contributor",
            "name": "Michiel Sikma",
            "email": "michiel@wedemandhtml.com",
            "url": null
          },
          {
            "type": "person",
            "role": "contributor",
            "name": "Jakob Krigovsky",
            "email": "jakob.krigovsky@gmail.com",
            "url": null
          },
          {
            "type": "person",
            "role": "contributor",
            "name": "Charmander",
            "email": "~@charmander.me",
            "url": null
          },
          {
            "type": "person",
            "role": "contributor",
            "name": "Erik Wienhold",
            "email": "git@ewie.name",
            "url": null
          },
          {
            "type": "person",
            "role": "contributor",
            "name": "James Butler",
            "email": "james.butler@sandfox.co.uk",
            "url": null
          },
          {
            "type": "person",
            "role": "contributor",
            "name": "Kevin Kragenbrink",
            "email": "kevin@gaikai.com",
            "url": null
          },
          {
            "type": "person",
            "role": "contributor",
            "name": "Arnaud Rinquin",
            "email": "rinquin.arnaud@gmail.com",
            "url": null
          },
          {
            "type": "person",
            "role": "contributor",
            "name": "Mike MacCana",
            "email": "mike.maccana@gmail.com",
            "url": null
          },
          {
            "type": "person",
            "role": "contributor",
            "name": "Antti Mattila",
            "email": "anttti@fastmail.fm",
            "url": null
          },
          {
            "type": "person",
            "role": "contributor",
            "name": "laiso",
            "email": "laiso@lai.so",
            "url": null
          },
          {
            "type": "person",
            "role": "contributor",
            "name": "Matt Zorn",
            "email": "zornme@gmail.com",
            "url": null
          },
          {
            "type": "person",
            "role": "contributor",
            "name": "Kyle Mitchell",
            "email": "kyle@kemitchell.com",
            "url": null
          },
          {
            "type": "person",
            "role": "contributor",
            "name": "Jeremiah Senkpiel",
            "email": "fishrock123@rocketmail.com",
            "url": null
          },
          {
            "type": "person",
            "role": "contributor",
            "name": "Michael Klein",
            "email": "mischkl@users.noreply.github.com",
            "url": null
          },
          {
            "type": "person",
            "role": "contributor",
            "name": "Simen Bekkhus",
            "email": "sbekkhus91@gmail.com",
            "url": null
          },
          {
            "type": "person",
            "role": "contributor",
            "name": "Victor",
            "email": "victor.shih@gmail.com",
            "url": null
          },
          {
            "type": "person",
            "role": "contributor",
            "name": "thefourtheye",
            "email": "thechargingvolcano@gmail.com",
            "url": null
          },
          {
            "type": "person",
            "role": "contributor",
            "name": "Clay Carpenter",
            "email": "claycarpenter@gmail.com",
            "url": null
          },
          {
            "type": "person",
            "role": "contributor",
            "name": "bangbang93",
            "email": "bangbang93@163.com",
            "url": null
          },
          {
            "type": "person",
            "role": "contributor",
            "name": "Nick Malaguti",
            "email": "nmalaguti@palantir.com",
            "url": null
          },
          {
            "type": "person",
            "role": "contributor",
            "name": "Cedric Nelson",
            "email": "cedric.nelson@gmail.com",
            "url": null
          },
          {
            "type": "person",
            "role": "contributor",
            "name": "Kat March\u00e1n",
            "email": "kzm@sykosomatic.org",
            "url": null
          },
          {
            "type": "person",
            "role": "contributor",
            "name": "Andrew",
            "email": "talktome@aboutandrew.co.uk",
            "url": null
          },
          {
            "type": "person",
            "role": "contributor",
            "name": "Eduardo Pinho",
            "email": "enet4mikeenet@gmail.com",
            "url": null
          },
          {
            "type": "person",
            "role": "contributor",
            "name": "Rachel Hutchison",
            "email": "rhutchix@intel.com",
            "url": null
          },
          {
            "type": "person",
            "role": "contributor",
            "name": "Ryan Temple",
            "email": "ryantemple145@gmail.com",
            "url": null
          },
          {
            "type": "person",
            "role": "contributor",
            "name": "Eugene Sharygin",
            "email": "eush77@gmail.com",
            "url": null
          },
          {
            "type": "person",
            "role": "contributor",
            "name": "Nick Heiner",
            "email": "nick.heiner@opower.com",
            "url": null
          },
          {
            "type": "person",
            "role": "contributor",
            "name": "James Talmage",
            "email": "james@talmage.io",
            "url": null
          },
          {
            "type": "person",
            "role": "contributor",
            "name": "jane arc",
            "email": "jane@uber.com",
            "url": null
          },
          {
            "type": "person",
            "role": "contributor",
            "name": "Joseph Dykstra",
            "email": "josephdykstra@gmail.com",
            "url": null
          },
          {
            "type": "person",
            "role": "contributor",
            "name": "Joshua Egan",
            "email": "josh-egan@users.noreply.github.com",
            "url": null
          },
          {
            "type": "person",
            "role": "contributor",
            "name": "Thomas Cort",
            "email": "thomasc@ssimicro.com",
            "url": null
          },
          {
            "type": "person",
            "role": "contributor",
            "name": "Thaddee Tyl",
            "email": "thaddee.tyl@gmail.com",
            "url": null
          },
          {
            "type": "person",
            "role": "contributor",
            "name": "Steve Klabnik",
            "email": "steve@steveklabnik.com",
            "url": null
          },
          {
            "type": "person",
            "role": "contributor",
            "name": "Andrew Murray",
            "email": "radarhere@gmail.com",
            "url": null
          },
          {
            "type": "person",
            "role": "contributor",
            "name": "Stephan B\u00f6nnemann",
            "email": "stephan@excellenteasy.com",
            "url": null
          },
          {
            "type": "person",
            "role": "contributor",
            "name": "Kyle M. Tarplee",
            "email": "kyle.tarplee@numerica.us",
            "url": null
          },
          {
            "type": "person",
            "role": "contributor",
            "name": "Derek Peterson",
            "email": "derekpetey@gmail.com",
            "url": null
          },
          {
            "type": "person",
            "role": "contributor",
            "name": "Greg Whiteley",
            "email": "greg.whiteley@atomos.com",
            "url": null
          },
          {
            "type": "person",
            "role": "contributor",
            "name": "murgatroid99",
            "email": "mlumish@google.com",
            "url": null
          },
          {
            "type": "person",
            "role": "maintainer",
            "name": "isaacs",
            "email": "isaacs@npmjs.com",
            "url": null
          },
          {
            "type": "person",
            "role": "maintainer",
            "name": "othiym23",
            "email": "ogd@aoaioxxysz.net",
            "url": null
          },
          {
            "type": "person",
            "role": "maintainer",
            "name": "iarna",
            "email": "me@re-becca.org",
            "url": null
          },
          {
            "type": "person",
            "role": "maintainer",
            "name": "zkat",
            "email": "kat@sykosomatic.org",
            "url": null
          }
        ],
        "keywords": [
          "package manager",
          "modules",
          "install",
          "package.json"
        ],
        "homepage_url": "https://docs.npmjs.com/",
        "download_url": "https://registry.npmjs.org/npm/-/npm-2.13.5.tgz",
        "size": null,
        "sha1": "a124386bce4a90506f28ad4b1d1a804a17baaf32",
        "md5": null,
        "sha256": null,
        "sha512": null,
        "bug_tracking_url": "http://github.com/npm/npm/issues",
        "code_view_url": null,
        "vcs_url": "git+https://github.com/npm/npm.git@fc7bbf03e39cc48a8924b90696d28345a6a90f3c",
        "copyright": null,
        "license_expression": "artistic-2.0",
        "declared_license": [
          "Artistic-2.0"
        ],
        "notice_text": null,
        "root_path": "scan",
        "dependencies": [
          {
            "purl": "pkg:npm/abbrev",
            "requirement": "~1.0.7",
            "scope": "dependencies",
            "is_runtime": true,
            "is_optional": false,
            "is_resolved": false
          },
          {
            "purl": "pkg:npm/ansi",
            "requirement": "~0.3.0",
            "scope": "dependencies",
            "is_runtime": true,
            "is_optional": false,
            "is_resolved": false
          },
          {
            "purl": "pkg:npm/ansicolors",
            "requirement": "~0.3.2",
            "scope": "dependencies",
            "is_runtime": true,
            "is_optional": false,
            "is_resolved": false
          },
          {
            "purl": "pkg:npm/ansistyles",
            "requirement": "~0.1.3",
            "scope": "dependencies",
            "is_runtime": true,
            "is_optional": false,
            "is_resolved": false
          },
          {
            "purl": "pkg:npm/archy",
            "requirement": "~1.0.0",
            "scope": "dependencies",
            "is_runtime": true,
            "is_optional": false,
            "is_resolved": false
          },
          {
            "purl": "pkg:npm/async-some",
            "requirement": "~1.0.2",
            "scope": "dependencies",
            "is_runtime": true,
            "is_optional": false,
            "is_resolved": false
          },
          {
            "purl": "pkg:npm/block-stream",
            "requirement": "0.0.8",
            "scope": "dependencies",
            "is_runtime": true,
            "is_optional": false,
            "is_resolved": false
          },
          {
            "purl": "pkg:npm/char-spinner",
            "requirement": "~1.0.1",
            "scope": "dependencies",
            "is_runtime": true,
            "is_optional": false,
            "is_resolved": false
          },
          {
            "purl": "pkg:npm/chmodr",
            "requirement": "~1.0.1",
            "scope": "dependencies",
            "is_runtime": true,
            "is_optional": false,
            "is_resolved": false
          },
          {
            "purl": "pkg:npm/chownr",
            "requirement": "0.0.2",
            "scope": "dependencies",
            "is_runtime": true,
            "is_optional": false,
            "is_resolved": false
          },
          {
            "purl": "pkg:npm/cmd-shim",
            "requirement": "~2.0.1",
            "scope": "dependencies",
            "is_runtime": true,
            "is_optional": false,
            "is_resolved": false
          },
          {
            "purl": "pkg:npm/columnify",
            "requirement": "~1.5.1",
            "scope": "dependencies",
            "is_runtime": true,
            "is_optional": false,
            "is_resolved": false
          },
          {
            "purl": "pkg:npm/config-chain",
            "requirement": "~1.1.9",
            "scope": "dependencies",
            "is_runtime": true,
            "is_optional": false,
            "is_resolved": false
          },
          {
            "purl": "pkg:npm/dezalgo",
            "requirement": "~1.0.3",
            "scope": "dependencies",
            "is_runtime": true,
            "is_optional": false,
            "is_resolved": false
          },
          {
            "purl": "pkg:npm/editor",
            "requirement": "~1.0.0",
            "scope": "dependencies",
            "is_runtime": true,
            "is_optional": false,
            "is_resolved": false
          },
          {
            "purl": "pkg:npm/fs-vacuum",
            "requirement": "~1.2.6",
            "scope": "dependencies",
            "is_runtime": true,
            "is_optional": false,
            "is_resolved": false
          },
          {
            "purl": "pkg:npm/fs-write-stream-atomic",
            "requirement": "~1.0.3",
            "scope": "dependencies",
            "is_runtime": true,
            "is_optional": false,
            "is_resolved": false
          },
          {
            "purl": "pkg:npm/fstream",
            "requirement": "~1.0.7",
            "scope": "dependencies",
            "is_runtime": true,
            "is_optional": false,
            "is_resolved": false
          },
          {
            "purl": "pkg:npm/fstream-npm",
            "requirement": "~1.0.4",
            "scope": "dependencies",
            "is_runtime": true,
            "is_optional": false,
            "is_resolved": false
          },
          {
            "purl": "pkg:npm/github-url-from-git",
            "requirement": "~1.4.0",
            "scope": "dependencies",
            "is_runtime": true,
            "is_optional": false,
            "is_resolved": false
          },
          {
            "purl": "pkg:npm/github-url-from-username-repo",
            "requirement": "~1.0.2",
            "scope": "dependencies",
            "is_runtime": true,
            "is_optional": false,
            "is_resolved": false
          },
          {
            "purl": "pkg:npm/glob",
            "requirement": "~5.0.14",
            "scope": "dependencies",
            "is_runtime": true,
            "is_optional": false,
            "is_resolved": false
          },
          {
            "purl": "pkg:npm/graceful-fs",
            "requirement": "~4.1.2",
            "scope": "dependencies",
            "is_runtime": true,
            "is_optional": false,
            "is_resolved": false
          },
          {
            "purl": "pkg:npm/hosted-git-info",
            "requirement": "~2.1.4",
            "scope": "dependencies",
            "is_runtime": true,
            "is_optional": false,
            "is_resolved": false
          },
          {
            "purl": "pkg:npm/inflight",
            "requirement": "~1.0.4",
            "scope": "dependencies",
            "is_runtime": true,
            "is_optional": false,
            "is_resolved": false
          },
          {
            "purl": "pkg:npm/inherits",
            "requirement": "~2.0.1",
            "scope": "dependencies",
            "is_runtime": true,
            "is_optional": false,
            "is_resolved": false
          },
          {
            "purl": "pkg:npm/ini",
            "requirement": "~1.3.4",
            "scope": "dependencies",
            "is_runtime": true,
            "is_optional": false,
            "is_resolved": false
          },
          {
            "purl": "pkg:npm/init-package-json",
            "requirement": "~1.7.1",
            "scope": "dependencies",
            "is_runtime": true,
            "is_optional": false,
            "is_resolved": false
          },
          {
            "purl": "pkg:npm/lockfile",
            "requirement": "~1.0.1",
            "scope": "dependencies",
            "is_runtime": true,
            "is_optional": false,
            "is_resolved": false
          },
          {
            "purl": "pkg:npm/lru-cache",
            "requirement": "~2.6.5",
            "scope": "dependencies",
            "is_runtime": true,
            "is_optional": false,
            "is_resolved": false
          },
          {
            "purl": "pkg:npm/minimatch",
            "requirement": "~2.0.10",
            "scope": "dependencies",
            "is_runtime": true,
            "is_optional": false,
            "is_resolved": false
          },
          {
            "purl": "pkg:npm/mkdirp",
            "requirement": "~0.5.1",
            "scope": "dependencies",
            "is_runtime": true,
            "is_optional": false,
            "is_resolved": false
          },
          {
            "purl": "pkg:npm/node-gyp",
            "requirement": "~2.0.2",
            "scope": "dependencies",
            "is_runtime": true,
            "is_optional": false,
            "is_resolved": false
          },
          {
            "purl": "pkg:npm/nopt",
            "requirement": "~3.0.3",
            "scope": "dependencies",
            "is_runtime": true,
            "is_optional": false,
            "is_resolved": false
          },
          {
            "purl": "pkg:npm/normalize-git-url",
            "requirement": "~3.0.1",
            "scope": "dependencies",
            "is_runtime": true,
            "is_optional": false,
            "is_resolved": false
          },
          {
            "purl": "pkg:npm/normalize-package-data",
            "requirement": "~2.3.1",
            "scope": "dependencies",
            "is_runtime": true,
            "is_optional": false,
            "is_resolved": false
          },
          {
            "purl": "pkg:npm/npm-cache-filename",
            "requirement": "~1.0.2",
            "scope": "dependencies",
            "is_runtime": true,
            "is_optional": false,
            "is_resolved": false
          },
          {
            "purl": "pkg:npm/npm-install-checks",
            "requirement": "~1.0.6",
            "scope": "dependencies",
            "is_runtime": true,
            "is_optional": false,
            "is_resolved": false
          },
          {
            "purl": "pkg:npm/npm-package-arg",
            "requirement": "~4.0.2",
            "scope": "dependencies",
            "is_runtime": true,
            "is_optional": false,
            "is_resolved": false
          },
          {
            "purl": "pkg:npm/npm-registry-client",
            "requirement": "~6.5.1",
            "scope": "dependencies",
            "is_runtime": true,
            "is_optional": false,
            "is_resolved": false
          },
          {
            "purl": "pkg:npm/npm-user-validate",
            "requirement": "~0.1.2",
            "scope": "dependencies",
            "is_runtime": true,
            "is_optional": false,
            "is_resolved": false
          },
          {
            "purl": "pkg:npm/npmlog",
            "requirement": "~1.2.1",
            "scope": "dependencies",
            "is_runtime": true,
            "is_optional": false,
            "is_resolved": false
          },
          {
            "purl": "pkg:npm/once",
            "requirement": "~1.3.2",
            "scope": "dependencies",
            "is_runtime": true,
            "is_optional": false,
            "is_resolved": false
          },
          {
            "purl": "pkg:npm/opener",
            "requirement": "~1.4.1",
            "scope": "dependencies",
            "is_runtime": true,
            "is_optional": false,
            "is_resolved": false
          },
          {
            "purl": "pkg:npm/osenv",
            "requirement": "~0.1.3",
            "scope": "dependencies",
            "is_runtime": true,
            "is_optional": false,
            "is_resolved": false
          },
          {
            "purl": "pkg:npm/path-is-inside",
            "requirement": "~1.0.0",
            "scope": "dependencies",
            "is_runtime": true,
            "is_optional": false,
            "is_resolved": false
          },
          {
            "purl": "pkg:npm/read",
            "requirement": "~1.0.6",
            "scope": "dependencies",
            "is_runtime": true,
            "is_optional": false,
            "is_resolved": false
          },
          {
            "purl": "pkg:npm/read-installed",
            "requirement": "~4.0.2",
            "scope": "dependencies",
            "is_runtime": true,
            "is_optional": false,
            "is_resolved": false
          },
          {
            "purl": "pkg:npm/read-package-json",
            "requirement": "~2.0.0",
            "scope": "dependencies",
            "is_runtime": true,
            "is_optional": false,
            "is_resolved": false
          },
          {
            "purl": "pkg:npm/readable-stream",
            "requirement": "~1.1.13",
            "scope": "dependencies",
            "is_runtime": true,
            "is_optional": false,
            "is_resolved": false
          },
          {
            "purl": "pkg:npm/realize-package-specifier",
            "requirement": "~3.0.1",
            "scope": "dependencies",
            "is_runtime": true,
            "is_optional": false,
            "is_resolved": false
          },
          {
            "purl": "pkg:npm/request",
            "requirement": "~2.60.0",
            "scope": "dependencies",
            "is_runtime": true,
            "is_optional": false,
            "is_resolved": false
          },
          {
            "purl": "pkg:npm/retry",
            "requirement": "~0.6.1",
            "scope": "dependencies",
            "is_runtime": true,
            "is_optional": false,
            "is_resolved": false
          },
          {
            "purl": "pkg:npm/rimraf",
            "requirement": "~2.4.2",
            "scope": "dependencies",
            "is_runtime": true,
            "is_optional": false,
            "is_resolved": false
          },
          {
            "purl": "pkg:npm/semver",
            "requirement": "~5.0.1",
            "scope": "dependencies",
            "is_runtime": true,
            "is_optional": false,
            "is_resolved": false
          },
          {
            "purl": "pkg:npm/sha",
            "requirement": "~1.3.0",
            "scope": "dependencies",
            "is_runtime": true,
            "is_optional": false,
            "is_resolved": false
          },
          {
            "purl": "pkg:npm/slide",
            "requirement": "~1.1.6",
            "scope": "dependencies",
            "is_runtime": true,
            "is_optional": false,
            "is_resolved": false
          },
          {
            "purl": "pkg:npm/sorted-object",
            "requirement": "~1.0.0",
            "scope": "dependencies",
            "is_runtime": true,
            "is_optional": false,
            "is_resolved": false
          },
          {
            "purl": "pkg:npm/spdx",
            "requirement": "~0.4.1",
            "scope": "dependencies",
            "is_runtime": true,
            "is_optional": false,
            "is_resolved": false
          },
          {
            "purl": "pkg:npm/tar",
            "requirement": "~2.1.1",
            "scope": "dependencies",
            "is_runtime": true,
            "is_optional": false,
            "is_resolved": false
          },
          {
            "purl": "pkg:npm/text-table",
            "requirement": "~0.2.0",
            "scope": "dependencies",
            "is_runtime": true,
            "is_optional": false,
            "is_resolved": false
          },
          {
            "purl": "pkg:npm/uid-number",
            "requirement": "0.0.6",
            "scope": "dependencies",
            "is_runtime": true,
            "is_optional": false,
            "is_resolved": false
          },
          {
            "purl": "pkg:npm/umask",
            "requirement": "~1.1.0",
            "scope": "dependencies",
            "is_runtime": true,
            "is_optional": false,
            "is_resolved": false
          },
          {
            "purl": "pkg:npm/validate-npm-package-name",
            "requirement": "~2.2.2",
            "scope": "dependencies",
            "is_runtime": true,
            "is_optional": false,
            "is_resolved": false
          },
          {
            "purl": "pkg:npm/which",
            "requirement": "~1.1.1",
            "scope": "dependencies",
            "is_runtime": true,
            "is_optional": false,
            "is_resolved": false
          },
          {
            "purl": "pkg:npm/wrappy",
            "requirement": "~1.0.1",
            "scope": "dependencies",
            "is_runtime": true,
            "is_optional": false,
            "is_resolved": false
          },
          {
            "purl": "pkg:npm/write-file-atomic",
            "requirement": "~1.1.2",
            "scope": "dependencies",
            "is_runtime": true,
            "is_optional": false,
            "is_resolved": false
          },
          {
            "purl": "pkg:npm/validate-npm-package-license",
            "requirement": "*",
            "scope": "dependencies",
            "is_runtime": true,
            "is_optional": false,
            "is_resolved": false
          },
          {
            "purl": "pkg:npm/deep-equal",
            "requirement": "~1.0.0",
            "scope": "devDependencies",
            "is_runtime": false,
            "is_optional": true,
            "is_resolved": false
          },
          {
            "purl": "pkg:npm/marked",
            "requirement": "~0.3.3",
            "scope": "devDependencies",
            "is_runtime": false,
            "is_optional": true,
            "is_resolved": false
          },
          {
            "purl": "pkg:npm/marked-man",
            "requirement": "~0.1.5",
            "scope": "devDependencies",
            "is_runtime": false,
            "is_optional": true,
            "is_resolved": false
          },
          {
            "purl": "pkg:npm/nock",
            "requirement": "~2.10.0",
            "scope": "devDependencies",
            "is_runtime": false,
            "is_optional": true,
            "is_resolved": false
          },
          {
            "purl": "pkg:npm/npm-registry-couchapp",
            "requirement": "~2.6.7",
            "scope": "devDependencies",
            "is_runtime": false,
            "is_optional": true,
            "is_resolved": false
          },
          {
            "purl": "pkg:npm/npm-registry-mock",
            "requirement": "~1.0.0",
            "scope": "devDependencies",
            "is_runtime": false,
            "is_optional": true,
            "is_resolved": false
          },
          {
            "purl": "pkg:npm/require-inject",
            "requirement": "~1.2.0",
            "scope": "devDependencies",
            "is_runtime": false,
            "is_optional": true,
            "is_resolved": false
          },
          {
            "purl": "pkg:npm/sprintf-js",
            "requirement": "~1.0.2",
            "scope": "devDependencies",
            "is_runtime": false,
            "is_optional": true,
            "is_resolved": false
          },
          {
            "purl": "pkg:npm/tap",
            "requirement": "~1.3.1",
            "scope": "devDependencies",
            "is_runtime": false,
            "is_optional": true,
            "is_resolved": false
          }
        ],
        "contains_source_code": null,
        "source_packages": [],
        "extra_data": {},
        "purl": "pkg:npm/npm@2.13.5",
        "repository_homepage_url": "https://www.npmjs.com/package/npm",
        "repository_download_url": "https://registry.npmjs.org/npm/-/npm-2.13.5.tgz",
        "api_data_url": "https://registry.npmjs.org/npm/2.13.5",
        "files": [
          {
            "path": "scan/package.json",
            "type": "file"
          }
        ]
      }
    ]
  },
  "summary_by_facet": [
    {
      "facet": "core",
      "summary": {
        "license_expressions": [
          {
            "value": "zlib",
            "count": 9
          },
          {
            "value": "artistic-2.0",
            "count": 1
          },
          {
            "value": "cc0-1.0",
            "count": 1
          },
          {
            "value": "mit-old-style",
            "count": 1
          }
        ],
        "copyrights": [
          {
            "value": "Copyright (c) Jean-loup Gailly",
            "count": 4
          },
          {
            "value": "Copyright (c) Jean-loup Gailly and Mark Adler",
            "count": 3
          },
          {
            "value": "Copyright (c) Mark Adler",
            "count": 2
          },
          {
            "value": "Copyright (c) Christian Michelsen Research AS Advanced Computing",
            "count": 1
          }
        ],
        "holders": [
          {
            "value": "Jean-loup Gailly",
            "count": 4
          },
          {
            "value": "Jean-loup Gailly and Mark Adler",
            "count": 3
          },
          {
            "value": "Mark Adler",
            "count": 2
          },
          {
            "value": "Christian Michelsen Research AS Advanced Computing",
            "count": 1
          }
        ],
        "authors": [
          {
            "value": "name' Isaac Z.",
            "count": 1
          }
        ],
        "programming_language": [
          {
            "value": "C",
            "count": 10
          }
        ],
        "packages": []
      }
    },
    {
      "facet": "dev",
      "summary": {
        "license_expressions": [
          {
            "value": "lgpl-2.1-plus",
            "count": 3
          },
          {
            "value": "boost-1.0",
            "count": 1
          },
          {
            "value": "cc-by-2.5",
            "count": 1
          },
          {
            "value": "gpl-2.0-plus WITH ada-linking-exception",
            "count": 1
          }
        ],
        "copyrights": [
          {
            "value": "Copyright (c) Brian Goetz and Tim Peierls",
            "count": 1
          },
          {
            "value": "Copyright (c) Dmitriy Anisimkov",
            "count": 1
          },
          {
            "value": "Copyright (c) by Henrik Ravn",
            "count": 1
          },
          {
            "value": "Copyright Henrik Ravn",
            "count": 1
          },
          {
            "value": "Copyright JBoss Inc., and individual contributors",
            "count": 1
          },
          {
            "value": "Copyright Red Hat Middleware LLC, and individual contributors",
            "count": 1
          },
          {
            "value": "Copyright Red Hat, Inc. and individual contributors",
            "count": 1
          }
        ],
        "holders": [
          {
            "value": "Henrik Ravn",
            "count": 2
          },
          {
            "value": "Brian Goetz and Tim Peierls",
            "count": 1
          },
          {
            "value": "Dmitriy Anisimkov",
            "count": 1
          },
          {
            "value": "JBoss Inc., and individual contributors",
            "count": 1
          },
          {
            "value": "Red Hat Middleware LLC, and individual contributors",
            "count": 1
          },
          {
            "value": "Red Hat, Inc. and individual contributors",
            "count": 1
          }
        ],
        "authors": [
          {
            "value": "Bela Ban",
            "count": 4
          }
        ],
        "programming_language": [
          {
            "value": "Java",
            "count": 7
          },
          {
            "value": "C#",
            "count": 2
          }
        ],
        "packages": []
      }
    },
    {
      "facet": "tests",
      "summary": {
        "license_expressions": [
          {
            "value": "zlib",
            "count": 2
          }
        ],
        "copyrights": [
          {
            "value": "Copyright (c) Mark Adler",
            "count": 2
          }
        ],
        "holders": [
          {
            "value": "Mark Adler",
            "count": 2
          }
        ],
        "authors": [],
        "programming_language": [
          {
            "value": "C",
            "count": 2
          }
        ],
        "packages": []
      }
    },
    {
      "facet": "docs",
      "summary": {
        "license_expressions": [],
        "copyrights": [],
        "holders": [],
        "authors": [],
        "programming_language": [],
        "packages": []
>>>>>>> 152abdaa
      }
    },
    {
      "facet": "data",
      "summary": {
        "license_expressions": [
          {
            "value": "zlib",
            "count": 1
          }
        ],
        "copyrights": [
          {
            "value": "Copyright (c) Jean-loup Gailly, Brian Raiter and Gilles Vollant",
            "count": 1
          }
        ],
        "holders": [
          {
            "value": "Jean-loup Gailly, Brian Raiter and Gilles Vollant",
            "count": 1
          }
        ],
        "authors": [
          {
            "value": "Gilles Vollant",
            "count": 1
          }
        ],
        "programming_language": [
          {
            "value": "GAS",
            "count": 1
          }
        ],
        "package_manifests": []
      }
    },
    {
      "facet": "examples",
      "summary": {
        "license_expressions": [],
        "copyrights": [],
        "holders": [],
        "authors": [],
        "programming_language": [],
        "package_manifests": []
      }
    }
  ],
  "files": [
    {
      "path": "scan",
      "type": "directory",
      "name": "scan",
      "base_name": "scan",
      "extension": "",
      "size": 0,
      "sha1": null,
      "md5": null,
      "sha256": null,
      "mime_type": null,
      "file_type": null,
      "programming_language": null,
      "is_binary": false,
      "is_text": false,
      "is_archive": false,
      "is_media": false,
      "is_source": false,
      "is_script": false,
      "licenses": [],
      "license_expressions": [],
      "percentage_of_license_text": 0,
      "copyrights": [],
      "holders": [],
      "authors": [],
      "package_manifests": [],
      "emails": [],
      "urls": [],
      "facets": [],
      "files_count": 26,
      "dirs_count": 9,
      "size_count": 58647,
      "scan_errors": []
    },
    {
      "path": "scan/JGroups",
      "type": "directory",
      "name": "JGroups",
      "base_name": "JGroups",
      "extension": "",
      "size": 0,
      "sha1": null,
      "md5": null,
      "sha256": null,
      "mime_type": null,
      "file_type": null,
      "programming_language": null,
      "is_binary": false,
      "is_text": false,
      "is_archive": false,
      "is_media": false,
      "is_source": false,
      "is_script": false,
      "licenses": [],
      "license_expressions": [],
      "percentage_of_license_text": 0,
      "copyrights": [],
      "holders": [],
      "authors": [],
      "package_manifests": [],
      "emails": [],
      "urls": [],
      "facets": [],
      "files_count": 7,
      "dirs_count": 1,
      "size_count": 4227,
      "scan_errors": []
    },
    {
      "path": "scan/JGroups/src",
      "type": "directory",
      "name": "src",
      "base_name": "src",
      "extension": "",
      "size": 0,
      "sha1": null,
      "md5": null,
      "sha256": null,
      "mime_type": null,
      "file_type": null,
      "programming_language": null,
      "is_binary": false,
      "is_text": false,
      "is_archive": false,
      "is_media": false,
      "is_source": false,
      "is_script": false,
      "licenses": [],
      "license_expressions": [],
      "percentage_of_license_text": 0,
      "copyrights": [],
      "holders": [],
      "authors": [],
      "package_manifests": [],
      "emails": [],
      "urls": [],
      "facets": [],
      "files_count": 7,
      "dirs_count": 0,
      "size_count": 4227,
      "scan_errors": []
    },
    {
      "path": "scan/JGroups/src/FixedMembershipToken.java",
      "type": "file",
      "name": "FixedMembershipToken.java",
      "base_name": "FixedMembershipToken",
      "extension": ".java",
      "size": 1016,
      "sha1": "d0d55d2ae0842afee96695bcc8be939e763704ec",
      "md5": "301dfe021b3b4076b9f8d49577205b44",
      "sha256": "ff6dfac01c9b7ad9fcb5e646db83b482f5f720d981f0ca6c68828c5aa4ec784b",
      "mime_type": "text/plain",
      "file_type": "ASCII text",
      "programming_language": "Java",
      "is_binary": false,
      "is_text": true,
      "is_archive": false,
      "is_media": false,
      "is_source": true,
      "is_script": false,
      "licenses": [
        {
          "key": "lgpl-2.1-plus",
          "score": 100.0,
          "name": "GNU Lesser General Public License 2.1 or later",
          "short_name": "LGPL 2.1 or later",
          "category": "Copyleft Limited",
          "is_exception": false,
          "is_unknown": false,
          "owner": "Free Software Foundation (FSF)",
          "homepage_url": "http://www.gnu.org/licenses/old-licenses/lgpl-2.1-standalone.html",
          "text_url": "http://www.gnu.org/licenses/old-licenses/lgpl-2.1-standalone.html",
          "reference_url": "https://scancode-licensedb.aboutcode.org/lgpl-2.1-plus",
          "scancode_text_url": "https://github.com/nexB/scancode-toolkit/tree/develop/src/licensedcode/data/licenses/lgpl-2.1-plus.LICENSE",
          "scancode_data_url": "https://github.com/nexB/scancode-toolkit/tree/develop/src/licensedcode/data/licenses/lgpl-2.1-plus.yml",
          "spdx_license_key": "LGPL-2.1-or-later",
          "spdx_url": "https://spdx.org/licenses/LGPL-2.1-or-later",
          "start_line": 7,
          "end_line": 20,
          "matched_rule": {
            "identifier": "lgpl-2.1-plus_59.RULE",
            "license_expression": "lgpl-2.1-plus",
            "licenses": [
              "lgpl-2.1-plus"
            ],
            "referenced_filenames": [],
            "is_license_text": false,
            "is_license_notice": true,
            "is_license_reference": false,
            "is_license_tag": false,
            "is_license_intro": false,
            "has_unknown": false,
            "matcher": "2-aho",
            "rule_length": 125,
            "matched_length": 125,
            "match_coverage": 100.0,
            "rule_relevance": 100
          }
        }
      ],
      "license_expressions": [
        "lgpl-2.1-plus"
      ],
      "percentage_of_license_text": 79.62,
      "copyrights": [
        {
          "value": "Copyright 2005, JBoss Inc., and individual contributors",
          "start_line": 3,
          "end_line": 3
        }
      ],
      "holders": [
        {
          "value": "JBoss Inc., and individual contributors",
          "start_line": 3,
          "end_line": 3
        }
      ],
      "authors": [],
      "package_manifests": [],
      "emails": [],
      "urls": [
        {
          "url": "http://www.fsf.org/",
          "start_line": 20,
          "end_line": 20
        }
      ],
      "facets": [
        "dev"
      ],
      "files_count": 0,
      "dirs_count": 0,
      "size_count": 0,
      "scan_errors": []
    },
    {
      "path": "scan/JGroups/src/GuardedBy.java",
      "type": "file",
      "name": "GuardedBy.java",
      "base_name": "GuardedBy",
      "extension": ".java",
      "size": 482,
      "sha1": "21ec75514ce72011c4e86c977505c024832c1b63",
      "md5": "5165fdeefda7a55c13e44c5e56cac920",
      "sha256": "8553411bf58f4ac35fc9e7d6142f11fc2fbef33e50a77f514a253135807afd44",
      "mime_type": "text/plain",
      "file_type": "ASCII text",
      "programming_language": "Java",
      "is_binary": false,
      "is_text": true,
      "is_archive": false,
      "is_media": false,
      "is_source": true,
      "is_script": false,
      "licenses": [
        {
          "key": "cc-by-2.5",
          "score": 100.0,
          "name": "Creative Commons Attribution License 2.5",
          "short_name": "CC-BY-2.5",
          "category": "Permissive",
          "is_exception": false,
          "is_unknown": false,
          "owner": "Creative Commons",
          "homepage_url": "http://creativecommons.org/licenses/by/2.5/",
          "text_url": "http://creativecommons.org/licenses/by/2.5/legalcode",
          "reference_url": "https://scancode-licensedb.aboutcode.org/cc-by-2.5",
          "scancode_text_url": "https://github.com/nexB/scancode-toolkit/tree/develop/src/licensedcode/data/licenses/cc-by-2.5.LICENSE",
          "scancode_data_url": "https://github.com/nexB/scancode-toolkit/tree/develop/src/licensedcode/data/licenses/cc-by-2.5.yml",
          "spdx_license_key": "CC-BY-2.5",
          "spdx_url": "https://spdx.org/licenses/CC-BY-2.5",
          "start_line": 4,
          "end_line": 5,
          "matched_rule": {
            "identifier": "cc-by-2.5_4.RULE",
            "license_expression": "cc-by-2.5",
            "licenses": [
              "cc-by-2.5"
            ],
            "referenced_filenames": [],
            "is_license_text": false,
            "is_license_notice": true,
            "is_license_reference": false,
            "is_license_tag": false,
            "is_license_intro": false,
            "has_unknown": false,
            "matcher": "2-aho",
            "rule_length": 14,
            "matched_length": 14,
            "match_coverage": 100.0,
            "rule_relevance": 100
          }
        }
      ],
      "license_expressions": [
        "cc-by-2.5"
      ],
      "percentage_of_license_text": 19.72,
      "copyrights": [
        {
          "value": "Copyright (c) 2005 Brian Goetz and Tim Peierls",
          "start_line": 3,
          "end_line": 3
        }
      ],
      "holders": [
        {
          "value": "Brian Goetz and Tim Peierls",
          "start_line": 3,
          "end_line": 3
        }
      ],
      "authors": [
        {
          "value": "Bela Ban",
          "start_line": 10,
          "end_line": 10
        }
      ],
      "package_manifests": [],
      "emails": [],
      "urls": [
        {
          "url": "http://creativecommons.org/licenses/by/2.5",
          "start_line": 5,
          "end_line": 5
        },
        {
          "url": "http://www.jcip.net/",
          "start_line": 6,
          "end_line": 6
        }
      ],
      "facets": [
        "dev"
      ],
      "files_count": 0,
      "dirs_count": 0,
      "size_count": 0,
      "scan_errors": []
    },
    {
      "path": "scan/JGroups/src/ImmutableReference.java",
      "type": "file",
      "name": "ImmutableReference.java",
      "base_name": "ImmutableReference",
      "extension": ".java",
      "size": 1023,
      "sha1": "aee1bb33424e7c1264f85c9aad40d43c3738f871",
      "md5": "53a91ff66fdc4d812d7656b4e807bfd2",
      "sha256": "ec1427fc2f7e322e6a4d5d99f8119310d6586aaaf5b30b2904b4ccd27966e120",
      "mime_type": "text/plain",
      "file_type": "ASCII text",
      "programming_language": "Java",
      "is_binary": false,
      "is_text": true,
      "is_archive": false,
      "is_media": false,
      "is_source": true,
      "is_script": false,
      "licenses": [
        {
          "key": "lgpl-2.1-plus",
          "score": 100.0,
          "name": "GNU Lesser General Public License 2.1 or later",
          "short_name": "LGPL 2.1 or later",
          "category": "Copyleft Limited",
          "is_exception": false,
          "is_unknown": false,
          "owner": "Free Software Foundation (FSF)",
          "homepage_url": "http://www.gnu.org/licenses/old-licenses/lgpl-2.1-standalone.html",
          "text_url": "http://www.gnu.org/licenses/old-licenses/lgpl-2.1-standalone.html",
          "reference_url": "https://scancode-licensedb.aboutcode.org/lgpl-2.1-plus",
          "scancode_text_url": "https://github.com/nexB/scancode-toolkit/tree/develop/src/licensedcode/data/licenses/lgpl-2.1-plus.LICENSE",
          "scancode_data_url": "https://github.com/nexB/scancode-toolkit/tree/develop/src/licensedcode/data/licenses/lgpl-2.1-plus.yml",
          "spdx_license_key": "LGPL-2.1-or-later",
          "spdx_url": "https://spdx.org/licenses/LGPL-2.1-or-later",
          "start_line": 7,
          "end_line": 20,
          "matched_rule": {
            "identifier": "lgpl-2.1-plus_59.RULE",
            "license_expression": "lgpl-2.1-plus",
            "licenses": [
              "lgpl-2.1-plus"
            ],
            "referenced_filenames": [],
            "is_license_text": false,
            "is_license_notice": true,
            "is_license_reference": false,
            "is_license_tag": false,
            "is_license_intro": false,
            "has_unknown": false,
            "matcher": "2-aho",
            "rule_length": 125,
            "matched_length": 125,
            "match_coverage": 100.0,
            "rule_relevance": 100
          }
        }
      ],
      "license_expressions": [
        "lgpl-2.1-plus"
      ],
      "percentage_of_license_text": 78.62,
      "copyrights": [
        {
          "value": "Copyright 2010, Red Hat, Inc. and individual contributors",
          "start_line": 3,
          "end_line": 3
        }
      ],
      "holders": [
        {
          "value": "Red Hat, Inc. and individual contributors",
          "start_line": 3,
          "end_line": 3
        }
      ],
      "authors": [],
      "package_manifests": [],
      "emails": [],
      "urls": [
        {
          "url": "http://www.fsf.org/",
          "start_line": 20,
          "end_line": 20
        }
      ],
      "facets": [
        "dev"
      ],
      "files_count": 0,
      "dirs_count": 0,
      "size_count": 0,
      "scan_errors": []
    },
    {
      "path": "scan/JGroups/src/RATE_LIMITER.java",
      "type": "file",
      "name": "RATE_LIMITER.java",
      "base_name": "RATE_LIMITER",
      "extension": ".java",
      "size": 269,
      "sha1": "8da19aa25da421608fbe9f4f5eeb122ab35fd01e",
      "md5": "52540f80f5c22d8d13627c57b76d44f4",
      "sha256": "c3bcefbbb2706f65410b4bb91d531e2ec461fa4586135becc8865adeca3385c8",
      "mime_type": "text/plain",
      "file_type": "ASCII text",
      "programming_language": "Java",
      "is_binary": false,
      "is_text": true,
      "is_archive": false,
      "is_media": false,
      "is_source": true,
      "is_script": false,
      "licenses": [],
      "license_expressions": [],
      "percentage_of_license_text": 0,
      "copyrights": [],
      "holders": [],
      "authors": [
        {
          "value": "Bela Ban",
          "start_line": 4,
          "end_line": 4
        }
      ],
      "package_manifests": [],
      "emails": [],
      "urls": [],
      "facets": [
        "dev"
      ],
      "files_count": 0,
      "dirs_count": 0,
      "size_count": 0,
      "scan_errors": []
    },
    {
      "path": "scan/JGroups/src/RouterStub.java",
      "type": "file",
      "name": "RouterStub.java",
      "base_name": "RouterStub",
      "extension": ".java",
      "size": 153,
      "sha1": "c1baa345449b4b91e61886dadea8f1bbea034eb4",
      "md5": "a0b4e3f4d679a98d11d75e7e27e894af",
      "sha256": "5c0f94fc518daca08e74fd117fef09d6dd090b0fd623a47edde451be3aed28c7",
      "mime_type": "text/plain",
      "file_type": "ASCII text",
      "programming_language": "Java",
      "is_binary": false,
      "is_text": true,
      "is_archive": false,
      "is_media": false,
      "is_source": true,
      "is_script": false,
      "licenses": [],
      "license_expressions": [],
      "percentage_of_license_text": 0,
      "copyrights": [],
      "holders": [],
      "authors": [
        {
          "value": "Bela Ban",
          "start_line": 3,
          "end_line": 3
        }
      ],
      "package_manifests": [],
      "emails": [],
      "urls": [],
      "facets": [
        "dev"
      ],
      "files_count": 0,
      "dirs_count": 0,
      "size_count": 0,
      "scan_errors": []
    },
    {
      "path": "scan/JGroups/src/RouterStubManager.java",
      "type": "file",
      "name": "RouterStubManager.java",
      "base_name": "RouterStubManager",
      "extension": ".java",
      "size": 1032,
      "sha1": "a51c5bbb738c1c1cd1f58c79060fa5ea4d0dd753",
      "md5": "cae07c80e6f79864de002700bf9ab02f",
      "sha256": "fe96061d23b37c98913379d54c5388cffdc99239807c2caf8c96d7d10321d085",
      "mime_type": "text/plain",
      "file_type": "ASCII text",
      "programming_language": "Java",
      "is_binary": false,
      "is_text": true,
      "is_archive": false,
      "is_media": false,
      "is_source": true,
      "is_script": false,
      "licenses": [
        {
          "key": "lgpl-2.1-plus",
          "score": 100.0,
          "name": "GNU Lesser General Public License 2.1 or later",
          "short_name": "LGPL 2.1 or later",
          "category": "Copyleft Limited",
          "is_exception": false,
          "is_unknown": false,
          "owner": "Free Software Foundation (FSF)",
          "homepage_url": "http://www.gnu.org/licenses/old-licenses/lgpl-2.1-standalone.html",
          "text_url": "http://www.gnu.org/licenses/old-licenses/lgpl-2.1-standalone.html",
          "reference_url": "https://scancode-licensedb.aboutcode.org/lgpl-2.1-plus",
          "scancode_text_url": "https://github.com/nexB/scancode-toolkit/tree/develop/src/licensedcode/data/licenses/lgpl-2.1-plus.LICENSE",
          "scancode_data_url": "https://github.com/nexB/scancode-toolkit/tree/develop/src/licensedcode/data/licenses/lgpl-2.1-plus.yml",
          "spdx_license_key": "LGPL-2.1-or-later",
          "spdx_url": "https://spdx.org/licenses/LGPL-2.1-or-later",
          "start_line": 7,
          "end_line": 20,
          "matched_rule": {
            "identifier": "lgpl-2.1-plus_59.RULE",
            "license_expression": "lgpl-2.1-plus",
            "licenses": [
              "lgpl-2.1-plus"
            ],
            "referenced_filenames": [],
            "is_license_text": false,
            "is_license_notice": true,
            "is_license_reference": false,
            "is_license_tag": false,
            "is_license_intro": false,
            "has_unknown": false,
            "matcher": "2-aho",
            "rule_length": 125,
            "matched_length": 125,
            "match_coverage": 100.0,
            "rule_relevance": 100
          }
        }
      ],
      "license_expressions": [
        "lgpl-2.1-plus"
      ],
      "percentage_of_license_text": 78.12,
      "copyrights": [
        {
          "value": "Copyright 2009, Red Hat Middleware LLC, and individual contributors",
          "start_line": 3,
          "end_line": 3
        }
      ],
      "holders": [
        {
          "value": "Red Hat Middleware LLC, and individual contributors",
          "start_line": 3,
          "end_line": 3
        }
      ],
      "authors": [],
      "package_manifests": [],
      "emails": [],
      "urls": [
        {
          "url": "http://www.fsf.org/",
          "start_line": 20,
          "end_line": 20
        }
      ],
      "facets": [
        "dev"
      ],
      "files_count": 0,
      "dirs_count": 0,
      "size_count": 0,
      "scan_errors": []
    },
    {
      "path": "scan/JGroups/src/S3_PING.java",
      "type": "file",
      "name": "S3_PING.java",
      "base_name": "S3_PING",
      "extension": ".java",
      "size": 252,
      "sha1": "a7a9763832eb31e1f7f7927d6288df284b70c6e5",
      "md5": "ffb481f2a0c6262d0f7d1e9a4681a6ca",
      "sha256": "5470e41b0bfba6adb43649215df756f1a4a5173ceed6127af1b38801651efde2",
      "mime_type": "text/plain",
      "file_type": "ASCII text",
      "programming_language": "Java",
      "is_binary": false,
      "is_text": true,
      "is_archive": false,
      "is_media": false,
      "is_source": true,
      "is_script": false,
      "licenses": [],
      "license_expressions": [],
      "percentage_of_license_text": 0,
      "copyrights": [],
      "holders": [],
      "authors": [
        {
          "value": "Bela Ban",
          "start_line": 3,
          "end_line": 3
        }
      ],
      "package_manifests": [],
      "emails": [],
      "urls": [],
      "facets": [
        "dev"
      ],
      "files_count": 0,
      "dirs_count": 0,
      "size_count": 0,
      "scan_errors": []
    },
    {
      "path": "scan/README",
      "type": "file",
      "name": "README",
      "base_name": "README",
      "extension": "",
      "size": 236,
      "sha1": "2e07e32c52d607204fad196052d70e3d18fb8636",
      "md5": "effc6856ef85a9250fb1a470792b3f38",
      "sha256": "165da86bfdf296cd5a0a3e20c1d1ee86d70ecb8a1fa579d6f8cadad8eee85878",
      "mime_type": "text/plain",
      "file_type": "ASCII text",
      "programming_language": null,
      "is_binary": false,
      "is_text": true,
      "is_archive": false,
      "is_media": false,
      "is_source": false,
      "is_script": false,
      "licenses": [],
      "license_expressions": [],
      "percentage_of_license_text": 0,
      "copyrights": [],
      "holders": [],
      "authors": [],
      "package_manifests": [],
      "emails": [],
      "urls": [
        {
          "url": "http://zlib.net/zlib-1.2.8.tar.gz",
          "start_line": 3,
          "end_line": 3
        },
        {
          "url": "http://master.dl.sourceforge.net/project/javagroups/JGroups/2.10.0.GA/JGroups-2.10.0.GA.src.zip",
          "start_line": 4,
          "end_line": 4
        }
      ],
      "facets": [
        "docs"
      ],
      "files_count": 0,
      "dirs_count": 0,
      "size_count": 0,
      "scan_errors": []
    },
    {
      "path": "scan/arch",
      "type": "directory",
      "name": "arch",
      "base_name": "arch",
      "extension": "",
      "size": 0,
      "sha1": null,
      "md5": null,
      "sha256": null,
      "mime_type": null,
      "file_type": null,
      "programming_language": null,
      "is_binary": false,
      "is_text": false,
      "is_archive": false,
      "is_media": false,
      "is_source": false,
      "is_script": false,
      "licenses": [],
      "license_expressions": [],
      "percentage_of_license_text": 0,
      "copyrights": [],
      "holders": [],
      "authors": [],
      "package_manifests": [],
      "emails": [],
      "urls": [],
      "facets": [],
      "files_count": 3,
      "dirs_count": 0,
      "size_count": 1896,
      "scan_errors": []
    },
    {
      "path": "scan/arch/adler32.c",
      "type": "file",
      "name": "adler32.c",
      "base_name": "adler32",
      "extension": ".c",
      "size": 175,
      "sha1": "a7ee5ea54da88a6390e72ff018dd471045d8bbf1",
      "md5": "92011414f344e34f711e77bac40e4bc4",
      "sha256": "e533accabdc7434f3905ced32c4fba755f707929ad73df6e07172cd5a786e023",
      "mime_type": "text/plain",
      "file_type": "ASCII text",
      "programming_language": "C",
      "is_binary": false,
      "is_text": true,
      "is_archive": false,
      "is_media": false,
      "is_source": true,
      "is_script": false,
      "licenses": [
        {
          "key": "zlib",
          "score": 100.0,
          "name": "ZLIB License",
          "short_name": "ZLIB License",
          "category": "Permissive",
          "is_exception": false,
          "is_unknown": false,
          "owner": "zlib",
          "homepage_url": "http://www.zlib.net/",
          "text_url": "http://www.gzip.org/zlib/zlib_license.html",
          "reference_url": "https://scancode-licensedb.aboutcode.org/zlib",
          "scancode_text_url": "https://github.com/nexB/scancode-toolkit/tree/develop/src/licensedcode/data/licenses/zlib.LICENSE",
          "scancode_data_url": "https://github.com/nexB/scancode-toolkit/tree/develop/src/licensedcode/data/licenses/zlib.yml",
          "spdx_license_key": "Zlib",
          "spdx_url": "https://spdx.org/licenses/Zlib",
          "start_line": 3,
          "end_line": 3,
          "matched_rule": {
            "identifier": "zlib_5.RULE",
            "license_expression": "zlib",
            "licenses": [
              "zlib"
            ],
            "referenced_filenames": [
              "zlib.h"
            ],
            "is_license_text": false,
            "is_license_notice": false,
            "is_license_reference": true,
            "is_license_tag": false,
            "is_license_intro": false,
            "has_unknown": false,
            "matcher": "2-aho",
            "rule_length": 12,
            "matched_length": 12,
            "match_coverage": 100.0,
            "rule_relevance": 100
          }
        }
      ],
      "license_expressions": [
        "zlib"
      ],
      "percentage_of_license_text": 42.86,
      "copyrights": [
        {
          "value": "Copyright (c) 1995-2011 Mark Adler",
          "start_line": 2,
          "end_line": 2
        }
      ],
      "holders": [
        {
          "value": "Mark Adler",
          "start_line": 2,
          "end_line": 2
        }
      ],
      "authors": [],
      "package_manifests": [],
      "emails": [],
      "urls": [],
      "facets": [
        "core"
      ],
      "files_count": 0,
      "dirs_count": 0,
      "size_count": 0,
      "scan_errors": []
    },
    {
      "path": "scan/arch/zlib.h",
      "type": "file",
      "name": "zlib.h",
      "base_name": "zlib",
      "extension": ".h",
      "size": 1326,
      "sha1": "26610e5eab2a17e0fa9ef6ac791f25f77af145af",
      "md5": "4ed53ac605f16247ab7d571670f2351d",
      "sha256": "b09e2a43e9960d3d28d37d24f10dfbc462a4cb376da54ba571ac9a8874911ed5",
      "mime_type": "text/plain",
      "file_type": "ASCII text",
      "programming_language": "C",
      "is_binary": false,
      "is_text": true,
      "is_archive": false,
      "is_media": false,
      "is_source": true,
      "is_script": false,
      "licenses": [
        {
          "key": "zlib",
          "score": 100.0,
          "name": "ZLIB License",
          "short_name": "ZLIB License",
          "category": "Permissive",
          "is_exception": false,
          "is_unknown": false,
          "owner": "zlib",
          "homepage_url": "http://www.zlib.net/",
          "text_url": "http://www.gzip.org/zlib/zlib_license.html",
          "reference_url": "https://scancode-licensedb.aboutcode.org/zlib",
          "scancode_text_url": "https://github.com/nexB/scancode-toolkit/tree/develop/src/licensedcode/data/licenses/zlib.LICENSE",
          "scancode_data_url": "https://github.com/nexB/scancode-toolkit/tree/develop/src/licensedcode/data/licenses/zlib.yml",
          "spdx_license_key": "Zlib",
          "spdx_url": "https://spdx.org/licenses/Zlib",
          "start_line": 6,
          "end_line": 23,
          "matched_rule": {
            "identifier": "zlib_17.RULE",
            "license_expression": "zlib",
            "licenses": [
              "zlib"
            ],
            "referenced_filenames": [],
            "is_license_text": true,
            "is_license_notice": false,
            "is_license_reference": false,
            "is_license_tag": false,
            "is_license_intro": false,
            "has_unknown": false,
            "matcher": "2-aho",
            "rule_length": 144,
            "matched_length": 144,
            "match_coverage": 100.0,
            "rule_relevance": 100
          }
        }
      ],
      "license_expressions": [
        "zlib"
      ],
      "percentage_of_license_text": 69.57,
      "copyrights": [
        {
          "value": "Copyright (c) 1995-2013 Jean-loup Gailly and Mark Adler",
          "start_line": 4,
          "end_line": 4
        }
      ],
      "holders": [
        {
          "value": "Jean-loup Gailly and Mark Adler",
          "start_line": 4,
          "end_line": 4
        }
      ],
      "authors": [],
      "package_manifests": [],
      "emails": [
        {
          "email": "jloup@gzip.org",
          "start_line": 23,
          "end_line": 23
        },
        {
          "email": "madler@alumni.caltech.edu",
          "start_line": 23,
          "end_line": 23
        }
      ],
      "urls": [
        {
          "url": "http://tools.ietf.org/html/rfc1950",
          "start_line": 27,
          "end_line": 27
        }
      ],
      "facets": [
        "core"
      ],
      "files_count": 0,
      "dirs_count": 0,
      "size_count": 0,
      "scan_errors": []
    },
    {
      "path": "scan/arch/zutil.h",
      "type": "file",
      "name": "zutil.h",
      "base_name": "zutil",
      "extension": ".h",
      "size": 395,
      "sha1": "830fca8d60bd0d0d91f6354d83ec8bf118a20e64",
      "md5": "807b91d2bf5e18de555e56de37e487d1",
      "sha256": "3980fa5633b16f944641bf2fba3f49b8b9b9de6ffea7be1e142792393bf1a867",
      "mime_type": "text/plain",
      "file_type": "ASCII text",
      "programming_language": "C",
      "is_binary": false,
      "is_text": true,
      "is_archive": false,
      "is_media": false,
      "is_source": true,
      "is_script": false,
      "licenses": [
        {
          "key": "zlib",
          "score": 100.0,
          "name": "ZLIB License",
          "short_name": "ZLIB License",
          "category": "Permissive",
          "is_exception": false,
          "is_unknown": false,
          "owner": "zlib",
          "homepage_url": "http://www.zlib.net/",
          "text_url": "http://www.gzip.org/zlib/zlib_license.html",
          "reference_url": "https://scancode-licensedb.aboutcode.org/zlib",
          "scancode_text_url": "https://github.com/nexB/scancode-toolkit/tree/develop/src/licensedcode/data/licenses/zlib.LICENSE",
          "scancode_data_url": "https://github.com/nexB/scancode-toolkit/tree/develop/src/licensedcode/data/licenses/zlib.yml",
          "spdx_license_key": "Zlib",
          "spdx_url": "https://spdx.org/licenses/Zlib",
          "start_line": 3,
          "end_line": 3,
          "matched_rule": {
            "identifier": "zlib_5.RULE",
            "license_expression": "zlib",
            "licenses": [
              "zlib"
            ],
            "referenced_filenames": [
              "zlib.h"
            ],
            "is_license_text": false,
            "is_license_notice": false,
            "is_license_reference": true,
            "is_license_tag": false,
            "is_license_intro": false,
            "has_unknown": false,
            "matcher": "2-aho",
            "rule_length": 12,
            "matched_length": 12,
            "match_coverage": 100.0,
            "rule_relevance": 100
          }
        }
      ],
      "license_expressions": [
        "zlib"
      ],
      "percentage_of_license_text": 20.34,
      "copyrights": [
        {
          "value": "Copyright (c) 1995-2013 Jean-loup Gailly",
          "start_line": 2,
          "end_line": 2
        }
      ],
      "holders": [
        {
          "value": "Jean-loup Gailly",
          "start_line": 2,
          "end_line": 2
        }
      ],
      "authors": [],
      "package_manifests": [],
      "emails": [],
      "urls": [],
      "facets": [
        "core"
      ],
      "files_count": 0,
      "dirs_count": 0,
      "size_count": 0,
      "scan_errors": []
    },
    {
      "path": "scan/cc0-1.0.LICENSE",
      "type": "file",
      "name": "cc0-1.0.LICENSE",
      "base_name": "cc0-1.0",
      "extension": ".LICENSE",
      "size": 6433,
      "sha1": "172444e7c137eb5cd3cae530aca0879c90f7fada",
      "md5": "57f047ea87f405486a94bc5a56ba7fcf",
      "sha256": "963aabe87f6a51ca9c237669034a9fdecd71df7350eaf30bdf0718f63c5a94f8",
      "mime_type": "text/plain",
      "file_type": "ASCII text",
      "programming_language": null,
      "is_binary": false,
      "is_text": true,
      "is_archive": false,
      "is_media": false,
      "is_source": false,
      "is_script": false,
      "licenses": [
        {
          "key": "cc0-1.0",
          "score": 99.69,
          "name": "Creative Commons CC0 1.0 Universal",
          "short_name": "CC0-1.0",
          "category": "Public Domain",
          "is_exception": false,
          "is_unknown": false,
          "owner": "Creative Commons",
          "homepage_url": "http://creativecommons.org/publicdomain/zero/1.0/",
          "text_url": "http://creativecommons.org/publicdomain/zero/1.0/legalcode",
          "reference_url": "https://scancode-licensedb.aboutcode.org/cc0-1.0",
          "scancode_text_url": "https://github.com/nexB/scancode-toolkit/tree/develop/src/licensedcode/data/licenses/cc0-1.0.LICENSE",
          "scancode_data_url": "https://github.com/nexB/scancode-toolkit/tree/develop/src/licensedcode/data/licenses/cc0-1.0.yml",
          "spdx_license_key": "CC0-1.0",
          "spdx_url": "https://spdx.org/licenses/CC0-1.0",
          "start_line": 1,
          "end_line": 98,
          "matched_rule": {
            "identifier": "cc0-1.0_155.RULE",
            "license_expression": "cc0-1.0",
            "licenses": [
              "cc0-1.0"
            ],
            "referenced_filenames": [],
            "is_license_text": true,
            "is_license_notice": false,
            "is_license_reference": false,
            "is_license_tag": false,
            "is_license_intro": false,
            "has_unknown": false,
            "matcher": "3-seq",
            "rule_length": 970,
            "matched_length": 967,
            "match_coverage": 99.69,
            "rule_relevance": 100
          }
        }
      ],
      "license_expressions": [
        "cc0-1.0"
      ],
      "percentage_of_license_text": 100.0,
      "copyrights": [],
      "holders": [],
      "authors": [],
      "package_manifests": [],
      "emails": [],
      "urls": [],
      "facets": [
        "core"
      ],
      "files_count": 0,
      "dirs_count": 0,
      "size_count": 0,
      "scan_errors": []
    },
    {
      "path": "scan/package.json",
      "type": "file",
      "name": "package.json",
      "base_name": "package",
      "extension": ".json",
      "size": 37904,
      "sha1": "dfc6c1274bd31b47d5cc482af0c0dad9d30eccaa",
      "md5": "62b51527599b11b32361699c75b05683",
      "sha256": "8b54b0b90570e4b0d5b8c8520e4b5a8258ae15849ec1919f57da093f5df84f38",
      "mime_type": "application/json",
      "file_type": "JSON data",
      "programming_language": null,
      "is_binary": false,
      "is_text": true,
      "is_archive": false,
      "is_media": false,
      "is_source": false,
      "is_script": false,
      "licenses": [
        {
          "key": "artistic-2.0",
          "score": 90.0,
          "name": "Artistic License 2.0",
          "short_name": "Artistic 2.0",
          "category": "Copyleft Limited",
          "is_exception": false,
          "is_unknown": false,
          "owner": "Perl Foundation",
          "homepage_url": "http://www.perlfoundation.org/",
          "text_url": "https://www.perlfoundation.org/artistic_license_2_0",
          "reference_url": "https://scancode-licensedb.aboutcode.org/artistic-2.0",
          "scancode_text_url": "https://github.com/nexB/scancode-toolkit/tree/develop/src/licensedcode/data/licenses/artistic-2.0.LICENSE",
          "scancode_data_url": "https://github.com/nexB/scancode-toolkit/tree/develop/src/licensedcode/data/licenses/artistic-2.0.yml",
          "spdx_license_key": "Artistic-2.0",
          "spdx_url": "https://spdx.org/licenses/Artistic-2.0",
          "start_line": 198,
          "end_line": 198,
          "matched_rule": {
            "identifier": "artistic-2.0_28.RULE",
            "license_expression": "artistic-2.0",
            "licenses": [
              "artistic-2.0"
            ],
            "referenced_filenames": [],
            "is_license_text": false,
            "is_license_notice": false,
            "is_license_reference": false,
            "is_license_tag": true,
            "is_license_intro": false,
            "has_unknown": false,
            "matcher": "2-aho",
            "rule_length": 3,
            "matched_length": 3,
            "match_coverage": 100.0,
            "rule_relevance": 90
          }
        }
      ],
      "license_expressions": [
        "artistic-2.0"
      ],
      "percentage_of_license_text": 0.07,
      "copyrights": [],
      "holders": [],
      "authors": [
        {
          "value": "name' Isaac Z.",
          "start_line": 16,
          "end_line": 17
        }
      ],
      "package_manifests": [
        {
          "type": "npm",
          "namespace": null,
          "name": "npm",
          "version": "2.13.5",
          "qualifiers": {},
          "subpath": null,
          "primary_language": "JavaScript",
          "description": "a package manager for JavaScript",
          "release_date": null,
          "parties": [
            {
              "type": "person",
              "role": "author",
              "name": "Isaac Z. Schlueter",
              "email": "i@izs.me",
              "url": "http://blog.izs.me"
            },
            {
              "type": "person",
              "role": "contributor",
              "name": "Isaac Z. Schlueter",
              "email": "i@izs.me",
              "url": null
            },
            {
              "type": "person",
              "role": "contributor",
              "name": "Steve Steiner",
              "email": "ssteinerX@gmail.com",
              "url": null
            },
            {
              "type": "person",
              "role": "contributor",
              "name": "Mikeal Rogers",
              "email": "mikeal.rogers@gmail.com",
              "url": null
            },
            {
              "type": "person",
              "role": "contributor",
              "name": "Aaron Blohowiak",
              "email": "aaron.blohowiak@gmail.com",
              "url": null
            },
            {
              "type": "person",
              "role": "contributor",
              "name": "Martyn Smith",
              "email": "martyn@dollyfish.net.nz",
              "url": null
            },
            {
              "type": "person",
              "role": "contributor",
              "name": "Charlie Robbins",
              "email": "charlie.robbins@gmail.com",
              "url": null
            },
            {
              "type": "person",
              "role": "contributor",
              "name": "Francisco Treacy",
              "email": "francisco.treacy@gmail.com",
              "url": null
            },
            {
              "type": "person",
              "role": "contributor",
              "name": "Cliffano Subagio",
              "email": "cliffano@gmail.com",
              "url": null
            },
            {
              "type": "person",
              "role": "contributor",
              "name": "Christian Eager",
              "email": "christian.eager@nokia.com",
              "url": null
            },
            {
              "type": "person",
              "role": "contributor",
              "name": "Dav Glass",
              "email": "davglass@gmail.com",
              "url": null
            },
            {
              "type": "person",
              "role": "contributor",
              "name": "Alex K. Wolfe",
              "email": "alexkwolfe@gmail.com",
              "url": null
            },
            {
              "type": "person",
              "role": "contributor",
              "name": "James Sanders",
              "email": "jimmyjazz14@gmail.com",
              "url": null
            },
            {
              "type": "person",
              "role": "contributor",
              "name": "Reid Burke",
              "email": "me@reidburke.com",
              "url": null
            },
            {
              "type": "person",
              "role": "contributor",
              "name": "Arlo Breault",
              "email": "arlolra@gmail.com",
              "url": null
            },
            {
              "type": "person",
              "role": "contributor",
              "name": "Timo Derstappen",
              "email": "teemow@gmail.com",
              "url": null
            },
            {
              "type": "person",
              "role": "contributor",
              "name": "Bart Teeuwisse",
              "email": "bart.teeuwisse@thecodemill.biz",
              "url": null
            },
            {
              "type": "person",
              "role": "contributor",
              "name": "Ben Noordhuis",
              "email": "info@bnoordhuis.nl",
              "url": null
            },
            {
              "type": "person",
              "role": "contributor",
              "name": "Tor Valamo",
              "email": "tor.valamo@gmail.com",
              "url": null
            },
            {
              "type": "person",
              "role": "contributor",
              "name": "Whyme.Lyu",
              "email": "5longluna@gmail.com",
              "url": null
            },
            {
              "type": "person",
              "role": "contributor",
              "name": "Olivier Melcher",
              "email": "olivier.melcher@gmail.com",
              "url": null
            },
            {
              "type": "person",
              "role": "contributor",
              "name": "Toma\u017e Muraus",
              "email": "kami@k5-storitve.net",
              "url": null
            },
            {
              "type": "person",
              "role": "contributor",
              "name": "Evan Meagher",
              "email": "evan.meagher@gmail.com",
              "url": null
            },
            {
              "type": "person",
              "role": "contributor",
              "name": "Orlando Vazquez",
              "email": "ovazquez@gmail.com",
              "url": null
            },
            {
              "type": "person",
              "role": "contributor",
              "name": "Kai Chen",
              "email": "kaichenxyz@gmail.com",
              "url": null
            },
            {
              "type": "person",
              "role": "contributor",
              "name": "George Miroshnykov",
              "email": "gmiroshnykov@lohika.com",
              "url": null
            },
            {
              "type": "person",
              "role": "contributor",
              "name": "Geoff Flarity",
              "email": "geoff.flarity@gmail.com",
              "url": null
            },
            {
              "type": "person",
              "role": "contributor",
              "name": "Max Goodman",
              "email": "c@chromakode.com",
              "url": null
            },
            {
              "type": "person",
              "role": "contributor",
              "name": "Pete Kruckenberg",
              "email": "pete@kruckenberg.com",
              "url": null
            },
            {
              "type": "person",
              "role": "contributor",
              "name": "Laurie Harper",
              "email": "laurie@holoweb.net",
              "url": null
            },
            {
              "type": "person",
              "role": "contributor",
              "name": "Chris Wong",
              "email": "chris@chriswongstudio.com",
              "url": null
            },
            {
              "type": "person",
              "role": "contributor",
              "name": "Scott Bronson",
              "email": "brons_github@rinspin.com",
              "url": null
            },
            {
              "type": "person",
              "role": "contributor",
              "name": "Federico Romero",
              "email": "federomero@gmail.com",
              "url": null
            },
            {
              "type": "person",
              "role": "contributor",
              "name": "Visnu Pitiyanuvath",
              "email": "visnupx@gmail.com",
              "url": null
            },
            {
              "type": "person",
              "role": "contributor",
              "name": "Irakli Gozalishvili",
              "email": "rfobic@gmail.com",
              "url": null
            },
            {
              "type": "person",
              "role": "contributor",
              "name": "Mark Cahill",
              "email": "mark@tiemonster.info",
              "url": null
            },
            {
              "type": "person",
              "role": "contributor",
              "name": "Tony",
              "email": "zearin@gonk.net",
              "url": null
            },
            {
              "type": "person",
              "role": "contributor",
              "name": "Iain Sproat",
              "email": "iainsproat@gmail.com",
              "url": null
            },
            {
              "type": "person",
              "role": "contributor",
              "name": "Trent Mick",
              "email": "trentm@gmail.com",
              "url": null
            },
            {
              "type": "person",
              "role": "contributor",
              "name": "Felix Geisendo\u0308rfer",
              "email": "felix@debuggable.com",
              "url": null
            },
            {
              "type": "person",
              "role": "contributor",
              "name": "Jameson Little",
              "email": "t.jameson.little@gmail.com",
              "url": null
            },
            {
              "type": "person",
              "role": "contributor",
              "name": "Conny Brunnkvist",
              "email": "conny@fuchsia.se",
              "url": null
            },
            {
              "type": "person",
              "role": "contributor",
              "name": "Will Elwood",
              "email": "w.elwood08@gmail.com",
              "url": null
            },
            {
              "type": "person",
              "role": "contributor",
              "name": "Dean Landolt",
              "email": "dean@deanlandolt.com",
              "url": null
            },
            {
              "type": "person",
              "role": "contributor",
              "name": "Oleg Efimov",
              "email": "efimovov@gmail.com",
              "url": null
            },
            {
              "type": "person",
              "role": "contributor",
              "name": "Martin Cooper",
              "email": "mfncooper@gmail.com",
              "url": null
            },
            {
              "type": "person",
              "role": "contributor",
              "name": "Jann Horn",
              "email": "jannhorn@googlemail.com",
              "url": null
            },
            {
              "type": "person",
              "role": "contributor",
              "name": "Andrew Bradley",
              "email": "cspotcode@gmail.com",
              "url": null
            },
            {
              "type": "person",
              "role": "contributor",
              "name": "Maciej Ma\u0142ecki",
              "email": "me@mmalecki.com",
              "url": null
            },
            {
              "type": "person",
              "role": "contributor",
              "name": "Stephen Sugden",
              "email": "glurgle@gmail.com",
              "url": null
            },
            {
              "type": "person",
              "role": "contributor",
              "name": "Michael Budde",
              "email": "mbudde@gmail.com",
              "url": null
            },
            {
              "type": "person",
              "role": "contributor",
              "name": "Jason Smith",
              "email": "jhs@iriscouch.com",
              "url": null
            },
            {
              "type": "person",
              "role": "contributor",
              "name": "Gautham Pai",
              "email": "buzypi@gmail.com",
              "url": null
            },
            {
              "type": "person",
              "role": "contributor",
              "name": "David Trejo",
              "email": "david.daniel.trejo@gmail.com",
              "url": null
            },
            {
              "type": "person",
              "role": "contributor",
              "name": "Paul Vorbach",
              "email": "paul@vorb.de",
              "url": null
            },
            {
              "type": "person",
              "role": "contributor",
              "name": "George Ornbo",
              "email": "george@shapeshed.com",
              "url": null
            },
            {
              "type": "person",
              "role": "contributor",
              "name": "Tim Oxley",
              "email": "secoif@gmail.com",
              "url": null
            },
            {
              "type": "person",
              "role": "contributor",
              "name": "Tyler Green",
              "email": "tyler.green2@gmail.com",
              "url": null
            },
            {
              "type": "person",
              "role": "contributor",
              "name": "Dave Pacheco",
              "email": "dap@joyent.com",
              "url": null
            },
            {
              "type": "person",
              "role": "contributor",
              "name": "Danila Gerasimov",
              "email": "danila.gerasimov@gmail.com",
              "url": null
            },
            {
              "type": "person",
              "role": "contributor",
              "name": "Rod Vagg",
              "email": "rod@vagg.org",
              "url": null
            },
            {
              "type": "person",
              "role": "contributor",
              "name": "Christian Howe",
              "email": "coderarity@gmail.com",
              "url": null
            },
            {
              "type": "person",
              "role": "contributor",
              "name": "Andrew Lunny",
              "email": "alunny@gmail.com",
              "url": null
            },
            {
              "type": "person",
              "role": "contributor",
              "name": "Henrik Hodne",
              "email": "dvyjones@binaryhex.com",
              "url": null
            },
            {
              "type": "person",
              "role": "contributor",
              "name": "Adam Blackburn",
              "email": "regality@gmail.com",
              "url": null
            },
            {
              "type": "person",
              "role": "contributor",
              "name": "Kris Windham",
              "email": "kriswindham@gmail.com",
              "url": null
            },
            {
              "type": "person",
              "role": "contributor",
              "name": "Jens Grunert",
              "email": "jens.grunert@gmail.com",
              "url": null
            },
            {
              "type": "person",
              "role": "contributor",
              "name": "Joost-Wim Boekesteijn",
              "email": "joost-wim@boekesteijn.nl",
              "url": null
            },
            {
              "type": "person",
              "role": "contributor",
              "name": "Dalmais Maxence",
              "email": "root@ip-10-195-202-5.ec2.internal",
              "url": null
            },
            {
              "type": "person",
              "role": "contributor",
              "name": "Marcus Ekwall",
              "email": "marcus.ekwall@gmail.com",
              "url": null
            },
            {
              "type": "person",
              "role": "contributor",
              "name": "Aaron Stacy",
              "email": "aaron.r.stacy@gmail.com",
              "url": null
            },
            {
              "type": "person",
              "role": "contributor",
              "name": "Phillip Howell",
              "email": "phowell@cothm.org",
              "url": null
            },
            {
              "type": "person",
              "role": "contributor",
              "name": "Domenic Denicola",
              "email": "domenic@domenicdenicola.com",
              "url": null
            },
            {
              "type": "person",
              "role": "contributor",
              "name": "James Halliday",
              "email": "mail@substack.net",
              "url": null
            },
            {
              "type": "person",
              "role": "contributor",
              "name": "Jeremy Cantrell",
              "email": "jmcantrell@gmail.com",
              "url": null
            },
            {
              "type": "person",
              "role": "contributor",
              "name": "Ribettes",
              "email": "patlogan29@gmail.com",
              "url": null
            },
            {
              "type": "person",
              "role": "contributor",
              "name": "Don Park",
              "email": "donpark@docuverse.com",
              "url": null
            },
            {
              "type": "person",
              "role": "contributor",
              "name": "Einar Otto Stangvik",
              "email": "einaros@gmail.com",
              "url": null
            },
            {
              "type": "person",
              "role": "contributor",
              "name": "Kei Son",
              "email": "heyacct@gmail.com",
              "url": null
            },
            {
              "type": "person",
              "role": "contributor",
              "name": "Nicolas Morel",
              "email": "marsup@gmail.com",
              "url": null
            },
            {
              "type": "person",
              "role": "contributor",
              "name": "Mark Dube",
              "email": "markisdee@gmail.com",
              "url": null
            },
            {
              "type": "person",
              "role": "contributor",
              "name": "Nathan Rajlich",
              "email": "nathan@tootallnate.net",
              "url": null
            },
            {
              "type": "person",
              "role": "contributor",
              "name": "Maxim Bogushevich",
              "email": "boga1@mail.ru",
              "url": null
            },
            {
              "type": "person",
              "role": "contributor",
              "name": "Meaglin",
              "email": "Meaglin.wasabi@gmail.com",
              "url": null
            },
            {
              "type": "person",
              "role": "contributor",
              "name": "Ben Evans",
              "email": "ben@bensbit.co.uk",
              "url": null
            },
            {
              "type": "person",
              "role": "contributor",
              "name": "Nathan Zadoks",
              "email": "nathan@nathan7.eu",
              "url": null
            },
            {
              "type": "person",
              "role": "contributor",
              "name": "Brian White",
              "email": "mscdex@mscdex.net",
              "url": null
            },
            {
              "type": "person",
              "role": "contributor",
              "name": "Jed Schmidt",
              "email": "tr@nslator.jp",
              "url": null
            },
            {
              "type": "person",
              "role": "contributor",
              "name": "Ian Livingstone",
              "email": "ianl@cs.dal.ca",
              "url": null
            },
            {
              "type": "person",
              "role": "contributor",
              "name": "Patrick Pfeiffer",
              "email": "patrick@buzzle.at",
              "url": null
            },
            {
              "type": "person",
              "role": "contributor",
              "name": "Paul Miller",
              "email": "paul@paulmillr.com",
              "url": null
            },
            {
              "type": "person",
              "role": "contributor",
              "name": "Ryan Emery",
              "email": "seebees@gmail.com",
              "url": null
            },
            {
              "type": "person",
              "role": "contributor",
              "name": "Carl Lange",
              "email": "carl@flax.ie",
              "url": null
            },
            {
              "type": "person",
              "role": "contributor",
              "name": "Jan Lehnardt",
              "email": "jan@apache.org",
              "url": null
            },
            {
              "type": "person",
              "role": "contributor",
              "name": "Stuart P. Bentley",
              "email": "stuart@testtrack4.com",
              "url": null
            },
            {
              "type": "person",
              "role": "contributor",
              "name": "Johan Sk\u00f6ld",
              "email": "johan@skold.cc",
              "url": null
            },
            {
              "type": "person",
              "role": "contributor",
              "name": "Stuart Knightley",
              "email": "stuart@stuartk.com",
              "url": null
            },
            {
              "type": "person",
              "role": "contributor",
              "name": "Niggler",
              "email": "nirk.niggler@gmail.com",
              "url": null
            },
            {
              "type": "person",
              "role": "contributor",
              "name": "Paolo Fragomeni",
              "email": "paolo@async.ly",
              "url": null
            },
            {
              "type": "person",
              "role": "contributor",
              "name": "Jaakko Manninen",
              "email": "jaakko@rocketpack.fi",
              "url": null
            },
            {
              "type": "person",
              "role": "contributor",
              "name": "Luke Arduini",
              "email": "luke.arduini@gmail.com",
              "url": null
            },
            {
              "type": "person",
              "role": "contributor",
              "name": "Larz Conwell",
              "email": "larz@larz-laptop.(none)",
              "url": null
            },
            {
              "type": "person",
              "role": "contributor",
              "name": "Marcel Klehr",
              "email": "mklehr@gmx.net",
              "url": null
            },
            {
              "type": "person",
              "role": "contributor",
              "name": "Robert Kowalski",
              "email": "rok@kowalski.gd",
              "url": null
            },
            {
              "type": "person",
              "role": "contributor",
              "name": "Forbes Lindesay",
              "email": "forbes@lindesay.co.uk",
              "url": null
            },
            {
              "type": "person",
              "role": "contributor",
              "name": "Vaz Allen",
              "email": "vaz@tryptid.com",
              "url": null
            },
            {
              "type": "person",
              "role": "contributor",
              "name": "Jake Verbaten",
              "email": "raynos2@gmail.com",
              "url": null
            },
            {
              "type": "person",
              "role": "contributor",
              "name": "Schabse Laks",
              "email": "Dev@SLaks.net",
              "url": null
            },
            {
              "type": "person",
              "role": "contributor",
              "name": "Florian Margaine",
              "email": "florian@margaine.com",
              "url": null
            },
            {
              "type": "person",
              "role": "contributor",
              "name": "Johan Nordberg",
              "email": "its@johan-nordberg.com",
              "url": null
            },
            {
              "type": "person",
              "role": "contributor",
              "name": "Ian Babrou",
              "email": "ibobrik@gmail.com",
              "url": null
            },
            {
              "type": "person",
              "role": "contributor",
              "name": "Di Wu",
              "email": "dwu@palantir.com",
              "url": null
            },
            {
              "type": "person",
              "role": "contributor",
              "name": "Mathias Bynens",
              "email": "mathias@qiwi.be",
              "url": null
            },
            {
              "type": "person",
              "role": "contributor",
              "name": "Matt McClure",
              "email": "matt.mcclure@mapmyfitness.com",
              "url": null
            },
            {
              "type": "person",
              "role": "contributor",
              "name": "Matt Lunn",
              "email": "matt@mattlunn.me.uk",
              "url": null
            },
            {
              "type": "person",
              "role": "contributor",
              "name": "Alexey Kreschuk",
              "email": "akrsch@gmail.com",
              "url": null
            },
            {
              "type": "person",
              "role": "contributor",
              "name": "elisee",
              "email": "elisee@sparklin.org",
              "url": null
            },
            {
              "type": "person",
              "role": "contributor",
              "name": "Robert Gieseke",
              "email": "robert.gieseke@gmail.com",
              "url": null
            },
            {
              "type": "person",
              "role": "contributor",
              "name": "Franc\u0327ois Frisch",
              "email": "francoisfrisch@gmail.com",
              "url": null
            },
            {
              "type": "person",
              "role": "contributor",
              "name": "Trevor Burnham",
              "email": "tburnham@hubspot.com",
              "url": null
            },
            {
              "type": "person",
              "role": "contributor",
              "name": "Alan Shaw",
              "email": "alan@freestyle-developments.co.uk",
              "url": null
            },
            {
              "type": "person",
              "role": "contributor",
              "name": "TJ Holowaychuk",
              "email": "tj@vision-media.ca",
              "url": null
            },
            {
              "type": "person",
              "role": "contributor",
              "name": "Nicholas Kinsey",
              "email": "pyro@feisty.io",
              "url": null
            },
            {
              "type": "person",
              "role": "contributor",
              "name": "Paulo Cesar",
              "email": "pauloc062@gmail.com",
              "url": null
            },
            {
              "type": "person",
              "role": "contributor",
              "name": "Elan Shanker",
              "email": "elan.shanker@gmail.com",
              "url": null
            },
            {
              "type": "person",
              "role": "contributor",
              "name": "Jon Spencer",
              "email": "jon@jonspencer.ca",
              "url": null
            },
            {
              "type": "person",
              "role": "contributor",
              "name": "Jason Diamond",
              "email": "jason@diamond.name",
              "url": null
            },
            {
              "type": "person",
              "role": "contributor",
              "name": "Maximilian Antoni",
              "email": "mail@maxantoni.de",
              "url": null
            },
            {
              "type": "person",
              "role": "contributor",
              "name": "Thom Blake",
              "email": "tblake@brightroll.com",
              "url": null
            },
            {
              "type": "person",
              "role": "contributor",
              "name": "Jess Martin",
              "email": "jessmartin@gmail.com",
              "url": null
            },
            {
              "type": "person",
              "role": "contributor",
              "name": "Spain Train",
              "email": "michael.spainhower@opower.com",
              "url": null
            },
            {
              "type": "person",
              "role": "contributor",
              "name": "Alex Rodionov",
              "email": "p0deje@gmail.com",
              "url": null
            },
            {
              "type": "person",
              "role": "contributor",
              "name": "Matt Colyer",
              "email": "matt@colyer.name",
              "url": null
            },
            {
              "type": "person",
              "role": "contributor",
              "name": "Evan You",
              "email": "yyx990803@gmail.com",
              "url": null
            },
            {
              "type": "person",
              "role": "contributor",
              "name": "bitspill",
              "email": "bitspill+github@bitspill.net",
              "url": null
            },
            {
              "type": "person",
              "role": "contributor",
              "name": "Gabriel Falkenberg",
              "email": "gabriel.falkenberg@gmail.com",
              "url": null
            },
            {
              "type": "person",
              "role": "contributor",
              "name": "Alexej Yaroshevich",
              "email": "alex@qfox.ru",
              "url": null
            },
            {
              "type": "person",
              "role": "contributor",
              "name": "Quim Calpe",
              "email": "quim@kalpe.com",
              "url": null
            },
            {
              "type": "person",
              "role": "contributor",
              "name": "Steve Mason",
              "email": "stevem@brandwatch.com",
              "url": null
            },
            {
              "type": "person",
              "role": "contributor",
              "name": "Wil Moore III",
              "email": "wil.moore@wilmoore.com",
              "url": null
            },
            {
              "type": "person",
              "role": "contributor",
              "name": "Sergey Belov",
              "email": "peimei@ya.ru",
              "url": null
            },
            {
              "type": "person",
              "role": "contributor",
              "name": "Tom Huang",
              "email": "hzlhu.dargon@gmail.com",
              "url": null
            },
            {
              "type": "person",
              "role": "contributor",
              "name": "CamilleM",
              "email": "camille.moulin@alterway.fr",
              "url": null
            },
            {
              "type": "person",
              "role": "contributor",
              "name": "S\u00e9bastien Santoro",
              "email": "dereckson@espace-win.org",
              "url": null
            },
            {
              "type": "person",
              "role": "contributor",
              "name": "Evan Lucas",
              "email": "evan@btc.com",
              "url": null
            },
            {
              "type": "person",
              "role": "contributor",
              "name": "Quinn Slack",
              "email": "qslack@qslack.com",
              "url": null
            },
            {
              "type": "person",
              "role": "contributor",
              "name": "Alex Kocharin",
              "email": "alex@kocharin.ru",
              "url": null
            },
            {
              "type": "person",
              "role": "contributor",
              "name": "Daniel Santiago",
              "email": "daniel.santiago@highlevelwebs.com",
              "url": null
            },
            {
              "type": "person",
              "role": "contributor",
              "name": "Denis Gladkikh",
              "email": "outcoldman@gmail.com",
              "url": null
            },
            {
              "type": "person",
              "role": "contributor",
              "name": "Andrew Horton",
              "email": "andrew.j.horton@gmail.com",
              "url": null
            },
            {
              "type": "person",
              "role": "contributor",
              "name": "Zeke Sikelianos",
              "email": "zeke@sikelianos.com",
              "url": null
            },
            {
              "type": "person",
              "role": "contributor",
              "name": "Dylan Greene",
              "email": "dylang@gmail.com",
              "url": null
            },
            {
              "type": "person",
              "role": "contributor",
              "name": "Franck Cuny",
              "email": "franck.cuny@gmail.com",
              "url": null
            },
            {
              "type": "person",
              "role": "contributor",
              "name": "Yeonghoon Park",
              "email": "sola92@gmail.com",
              "url": null
            },
            {
              "type": "person",
              "role": "contributor",
              "name": "Rafael de Oleza",
              "email": "rafa@spotify.com",
              "url": null
            },
            {
              "type": "person",
              "role": "contributor",
              "name": "Mikola Lysenko",
              "email": "mikolalysenko@gmail.com",
              "url": null
            },
            {
              "type": "person",
              "role": "contributor",
              "name": "Yazhong Liu",
              "email": "yorkiefixer@gmail.com",
              "url": null
            },
            {
              "type": "person",
              "role": "contributor",
              "name": "Neil Gentleman",
              "email": "ngentleman@gmail.com",
              "url": null
            },
            {
              "type": "person",
              "role": "contributor",
              "name": "Kris Kowal",
              "email": "kris.kowal@cixar.com",
              "url": null
            },
            {
              "type": "person",
              "role": "contributor",
              "name": "Alex Gorbatchev",
              "email": "alex.gorbatchev@gmail.com",
              "url": null
            },
            {
              "type": "person",
              "role": "contributor",
              "name": "Shawn Wildermuth",
              "email": "shawn@wildermuth.com",
              "url": null
            },
            {
              "type": "person",
              "role": "contributor",
              "name": "Wesley de Souza",
              "email": "wesleywex@gmail.com",
              "url": null
            },
            {
              "type": "person",
              "role": "contributor",
              "name": "yoyoyogi",
              "email": "yogesh.k@gmail.com",
              "url": null
            },
            {
              "type": "person",
              "role": "contributor",
              "name": "J. Tangelder",
              "email": "j.tangelder@gmail.com",
              "url": null
            },
            {
              "type": "person",
              "role": "contributor",
              "name": "Jean Lauliac",
              "email": "jean@lauliac.com",
              "url": null
            },
            {
              "type": "person",
              "role": "contributor",
              "name": "Andrey Kislyuk",
              "email": "kislyuk@gmail.com",
              "url": null
            },
            {
              "type": "person",
              "role": "contributor",
              "name": "Thorsten Lorenz",
              "email": "thlorenz@gmx.de",
              "url": null
            },
            {
              "type": "person",
              "role": "contributor",
              "name": "Julian Gruber",
              "email": "julian@juliangruber.com",
              "url": null
            },
            {
              "type": "person",
              "role": "contributor",
              "name": "Benjamin Coe",
              "email": "bencoe@gmail.com",
              "url": null
            },
            {
              "type": "person",
              "role": "contributor",
              "name": "Alex Ford",
              "email": "Alex.Ford@CodeTunnel.com",
              "url": null
            },
            {
              "type": "person",
              "role": "contributor",
              "name": "Matt Hickford",
              "email": "matt.hickford@gmail.com",
              "url": null
            },
            {
              "type": "person",
              "role": "contributor",
              "name": "Sean McGivern",
              "email": "sean.mcgivern@rightscale.com",
              "url": null
            },
            {
              "type": "person",
              "role": "contributor",
              "name": "C J Silverio",
              "email": "ceejceej@gmail.com",
              "url": null
            },
            {
              "type": "person",
              "role": "contributor",
              "name": "Robin Tweedie",
              "email": "robin@songkick.com",
              "url": null
            },
            {
              "type": "person",
              "role": "contributor",
              "name": "Miroslav Bajto\u0161",
              "email": "miroslav@strongloop.com",
              "url": null
            },
            {
              "type": "person",
              "role": "contributor",
              "name": "David Glasser",
              "email": "glasser@davidglasser.net",
              "url": null
            },
            {
              "type": "person",
              "role": "contributor",
              "name": "Gianluca Casati",
              "email": "casati_gianluca@yahoo.it",
              "url": null
            },
            {
              "type": "person",
              "role": "contributor",
              "name": "Forrest L Norvell",
              "email": "ogd@aoaioxxysz.net",
              "url": null
            },
            {
              "type": "person",
              "role": "contributor",
              "name": "Karsten Tinnefeld",
              "email": "k.tinnefeld@googlemail.com",
              "url": null
            },
            {
              "type": "person",
              "role": "contributor",
              "name": "Bryan Burgers",
              "email": "bryan@burgers.io",
              "url": null
            },
            {
              "type": "person",
              "role": "contributor",
              "name": "David Beitey",
              "email": "david@davidjb.com",
              "url": null
            },
            {
              "type": "person",
              "role": "contributor",
              "name": "Evan You",
              "email": "yyou@google.com",
              "url": null
            },
            {
              "type": "person",
              "role": "contributor",
              "name": "Zach Pomerantz",
              "email": "zmp@umich.edu",
              "url": null
            },
            {
              "type": "person",
              "role": "contributor",
              "name": "Chris Williams",
              "email": "cwilliams88@gmail.com",
              "url": null
            },
            {
              "type": "person",
              "role": "contributor",
              "name": "sudodoki",
              "email": "smd.deluzion@gmail.com",
              "url": null
            },
            {
              "type": "person",
              "role": "contributor",
              "name": "Mick Thompson",
              "email": "dthompson@gmail.com",
              "url": null
            },
            {
              "type": "person",
              "role": "contributor",
              "name": "Felix Rabe",
              "email": "felix@rabe.io",
              "url": null
            },
            {
              "type": "person",
              "role": "contributor",
              "name": "Michael Hayes",
              "email": "michael@hayes.io",
              "url": null
            },
            {
              "type": "person",
              "role": "contributor",
              "name": "Chris Dickinson",
              "email": "christopher.s.dickinson@gmail.com",
              "url": null
            },
            {
              "type": "person",
              "role": "contributor",
              "name": "Bradley Meck",
              "email": "bradley.meck@gmail.com",
              "url": null
            },
            {
              "type": "person",
              "role": "contributor",
              "name": "GeJ",
              "email": "geraud@gcu.info",
              "url": null
            },
            {
              "type": "person",
              "role": "contributor",
              "name": "Andrew Terris",
              "email": "atterris@gmail.com",
              "url": null
            },
            {
              "type": "person",
              "role": "contributor",
              "name": "Michael Nisi",
              "email": "michael.nisi@gmail.com",
              "url": null
            },
            {
              "type": "person",
              "role": "contributor",
              "name": "fengmk2",
              "email": "fengmk2@gmail.com",
              "url": null
            },
            {
              "type": "person",
              "role": "contributor",
              "name": "Adam Meadows",
              "email": "adam.meadows@gmail.com",
              "url": null
            },
            {
              "type": "person",
              "role": "contributor",
              "name": "Chulki Lee",
              "email": "chulki.lee@gmail.com",
              "url": null
            },
            {
              "type": "person",
              "role": "contributor",
              "name": "\u4e0d\u56db",
              "email": "busi.hyy@taobao.com",
              "url": null
            },
            {
              "type": "person",
              "role": "contributor",
              "name": "dead_horse",
              "email": "dead_horse@qq.com",
              "url": null
            },
            {
              "type": "person",
              "role": "contributor",
              "name": "Kenan Yildirim",
              "email": "kenan@kenany.me",
              "url": null
            },
            {
              "type": "person",
              "role": "contributor",
              "name": "Laurie Voss",
              "email": "git@seldo.com",
              "url": null
            },
            {
              "type": "person",
              "role": "contributor",
              "name": "Rebecca Turner",
              "email": "me@re-becca.org",
              "url": null
            },
            {
              "type": "person",
              "role": "contributor",
              "name": "Hunter Loftis",
              "email": "hunter@hunterloftis.com",
              "url": null
            },
            {
              "type": "person",
              "role": "contributor",
              "name": "Peter Richardson",
              "email": "github@zoomy.net",
              "url": null
            },
            {
              "type": "person",
              "role": "contributor",
              "name": "Jussi Kalliokoski",
              "email": "jussi.kalliokoski@gmail.com",
              "url": null
            },
            {
              "type": "person",
              "role": "contributor",
              "name": "Filip Weiss",
              "email": "me@fiws.net",
              "url": null
            },
            {
              "type": "person",
              "role": "contributor",
              "name": "Timo Wei\u00df",
              "email": "timoweiss@Timo-MBP.local",
              "url": null
            },
            {
              "type": "person",
              "role": "contributor",
              "name": "Christopher Hiller",
              "email": "chiller@badwing.com",
              "url": null
            },
            {
              "type": "person",
              "role": "contributor",
              "name": "J\u00e9r\u00e9my Lal",
              "email": "kapouer@melix.org",
              "url": null
            },
            {
              "type": "person",
              "role": "contributor",
              "name": "Anders Janmyr",
              "email": "anders@janmyr.com",
              "url": null
            },
            {
              "type": "person",
              "role": "contributor",
              "name": "Chris Meyers",
              "email": "chris.meyers.fsu@gmail.com",
              "url": null
            },
            {
              "type": "person",
              "role": "contributor",
              "name": "Ludwig Magnusson",
              "email": "ludwig@mediatool.com",
              "url": null
            },
            {
              "type": "person",
              "role": "contributor",
              "name": "Wout Mertens",
              "email": "Wout.Mertens@gmail.com",
              "url": null
            },
            {
              "type": "person",
              "role": "contributor",
              "name": "Nick Santos",
              "email": "nick@medium.com",
              "url": null
            },
            {
              "type": "person",
              "role": "contributor",
              "name": "Terin Stock",
              "email": "terinjokes@gmail.com",
              "url": null
            },
            {
              "type": "person",
              "role": "contributor",
              "name": "Faiq Raza",
              "email": "faiqrazarizvi@gmail.com",
              "url": null
            },
            {
              "type": "person",
              "role": "contributor",
              "name": "Thomas Torp",
              "email": "thomas@erupt.no",
              "url": null
            },
            {
              "type": "person",
              "role": "contributor",
              "name": "Sam Mikes",
              "email": "smikes@cubane.com",
              "url": null
            },
            {
              "type": "person",
              "role": "contributor",
              "name": "Mat Tyndall",
              "email": "mat.tyndall@gmail.com",
              "url": null
            },
            {
              "type": "person",
              "role": "contributor",
              "name": "Tauren Mills",
              "email": "tauren@sportzing.com",
              "url": null
            },
            {
              "type": "person",
              "role": "contributor",
              "name": "Ron Martinez",
              "email": "ramartin.net@gmail.com",
              "url": null
            },
            {
              "type": "person",
              "role": "contributor",
              "name": "Kazuhito Hokamura",
              "email": "k.hokamura@gmail.com",
              "url": null
            },
            {
              "type": "person",
              "role": "contributor",
              "name": "Tristan Davies",
              "email": "github@tristan.io",
              "url": null
            },
            {
              "type": "person",
              "role": "contributor",
              "name": "David Volm",
              "email": "david@volminator.com",
              "url": null
            },
            {
              "type": "person",
              "role": "contributor",
              "name": "Lin Clark",
              "email": "lin.w.clark@gmail.com",
              "url": null
            },
            {
              "type": "person",
              "role": "contributor",
              "name": "Ben Page",
              "email": "bpage@dewalch.com",
              "url": null
            },
            {
              "type": "person",
              "role": "contributor",
              "name": "Jeff Jo",
              "email": "jeffjo@squareup.com",
              "url": null
            },
            {
              "type": "person",
              "role": "contributor",
              "name": "martinvd",
              "email": "martinvdpub@gmail.com",
              "url": null
            },
            {
              "type": "person",
              "role": "contributor",
              "name": "Mark J. Titorenko",
              "email": "nospam-github.com@titorenko.net",
              "url": null
            },
            {
              "type": "person",
              "role": "contributor",
              "name": "Oddur Sigurdsson",
              "email": "oddurs@gmail.com",
              "url": null
            },
            {
              "type": "person",
              "role": "contributor",
              "name": "Eric Mill",
              "email": "eric@konklone.com",
              "url": null
            },
            {
              "type": "person",
              "role": "contributor",
              "name": "Gabriel Barros",
              "email": "descartavel1@gmail.com",
              "url": null
            },
            {
              "type": "person",
              "role": "contributor",
              "name": "KevinSheedy",
              "email": "kevinsheedy@gmail.com",
              "url": null
            },
            {
              "type": "person",
              "role": "contributor",
              "name": "Aleksey Smolenchuk",
              "email": "aleksey@uber.com",
              "url": null
            },
            {
              "type": "person",
              "role": "contributor",
              "name": "Ed Morley",
              "email": "emorley@mozilla.com",
              "url": null
            },
            {
              "type": "person",
              "role": "contributor",
              "name": "Blaine Bublitz",
              "email": "blaine@iceddev.com",
              "url": null
            },
            {
              "type": "person",
              "role": "contributor",
              "name": "Andrey Fedorov",
              "email": "anfedorov@gmail.com",
              "url": null
            },
            {
              "type": "person",
              "role": "contributor",
              "name": "Daijiro Wachi",
              "email": "daijiro.wachi@gmail.com",
              "url": null
            },
            {
              "type": "person",
              "role": "contributor",
              "name": "Luc Thevenard",
              "email": "lucthevenard@gmail.com",
              "url": null
            },
            {
              "type": "person",
              "role": "contributor",
              "name": "Aria Stewart",
              "email": "aredridel@nbtsc.org",
              "url": null
            },
            {
              "type": "person",
              "role": "contributor",
              "name": "Charlie Rudolph",
              "email": "charles.w.rudolph@gmail.com",
              "url": null
            },
            {
              "type": "person",
              "role": "contributor",
              "name": "Vladimir Rutsky",
              "email": "rutsky@users.noreply.github.com",
              "url": null
            },
            {
              "type": "person",
              "role": "contributor",
              "name": "Isaac Murchie",
              "email": "isaac@saucelabs.com",
              "url": null
            },
            {
              "type": "person",
              "role": "contributor",
              "name": "Marcin Wosinek",
              "email": "marcin.wosinek@gmail.com",
              "url": null
            },
            {
              "type": "person",
              "role": "contributor",
              "name": "David Marr",
              "email": "davemarr@gmail.com",
              "url": null
            },
            {
              "type": "person",
              "role": "contributor",
              "name": "Bryan English",
              "email": "bryan@bryanenglish.com",
              "url": null
            },
            {
              "type": "person",
              "role": "contributor",
              "name": "Anthony Zotti",
              "email": "amZotti@users.noreply.github.com",
              "url": null
            },
            {
              "type": "person",
              "role": "contributor",
              "name": "Karl Horky",
              "email": "karl.horky@gmail.com",
              "url": null
            },
            {
              "type": "person",
              "role": "contributor",
              "name": "Jordan Harband",
              "email": "ljharb@gmail.com",
              "url": null
            },
            {
              "type": "person",
              "role": "contributor",
              "name": "Gu\u00f0laugur Stef\u00e1n Egilsson",
              "email": "gulli@kolibri.is",
              "url": null
            },
            {
              "type": "person",
              "role": "contributor",
              "name": "Helge Skogly Holm",
              "email": "helge.holm@gmail.com",
              "url": null
            },
            {
              "type": "person",
              "role": "contributor",
              "name": "Peter A. Shevtsov",
              "email": "petr.shevtsov@gmail.com",
              "url": null
            },
            {
              "type": "person",
              "role": "contributor",
              "name": "Alain Kalker",
              "email": "a.c.kalker@gmail.com",
              "url": null
            },
            {
              "type": "person",
              "role": "contributor",
              "name": "Bryant Williams",
              "email": "b.n.williams@gmail.com",
              "url": null
            },
            {
              "type": "person",
              "role": "contributor",
              "name": "Jonas Weber",
              "email": "github@jonasw.de",
              "url": null
            },
            {
              "type": "person",
              "role": "contributor",
              "name": "Tim Whidden",
              "email": "twhid@twhid.com",
              "url": null
            },
            {
              "type": "person",
              "role": "contributor",
              "name": "Andreas",
              "email": "functino@users.noreply.github.com",
              "url": null
            },
            {
              "type": "person",
              "role": "contributor",
              "name": "Karolis Narkevicius",
              "email": "karolis.n@gmail.com",
              "url": null
            },
            {
              "type": "person",
              "role": "contributor",
              "name": "Adrian Lynch",
              "email": "adi_ady_ade@hotmail.com",
              "url": null
            },
            {
              "type": "person",
              "role": "contributor",
              "name": "Richard Littauer",
              "email": "richard.littauer@gmail.com",
              "url": null
            },
            {
              "type": "person",
              "role": "contributor",
              "name": "Oli Evans",
              "email": "oli@zilla.org.uk",
              "url": null
            },
            {
              "type": "person",
              "role": "contributor",
              "name": "Matt Brennan",
              "email": "mattyb1000@gmail.com",
              "url": null
            },
            {
              "type": "person",
              "role": "contributor",
              "name": "Jeff Barczewski",
              "email": "jeff.barczewski@gmail.com",
              "url": null
            },
            {
              "type": "person",
              "role": "contributor",
              "name": "Danny Fritz",
              "email": "dannyfritz@gmail.com",
              "url": null
            },
            {
              "type": "person",
              "role": "contributor",
              "name": "Takaya Kobayashi",
              "email": "jigsaw@live.jp",
              "url": null
            },
            {
              "type": "person",
              "role": "contributor",
              "name": "Ra'Shaun Stovall",
              "email": "rashaunstovall@gmail.com",
              "url": null
            },
            {
              "type": "person",
              "role": "contributor",
              "name": "Julien Meddah",
              "email": "julien.meddah@deveryware.com",
              "url": null
            },
            {
              "type": "person",
              "role": "contributor",
              "name": "Michiel Sikma",
              "email": "michiel@wedemandhtml.com",
              "url": null
            },
            {
              "type": "person",
              "role": "contributor",
              "name": "Jakob Krigovsky",
              "email": "jakob.krigovsky@gmail.com",
              "url": null
            },
            {
              "type": "person",
              "role": "contributor",
              "name": "Charmander",
              "email": "~@charmander.me",
              "url": null
            },
            {
              "type": "person",
              "role": "contributor",
              "name": "Erik Wienhold",
              "email": "git@ewie.name",
              "url": null
            },
            {
              "type": "person",
              "role": "contributor",
              "name": "James Butler",
              "email": "james.butler@sandfox.co.uk",
              "url": null
            },
            {
              "type": "person",
              "role": "contributor",
              "name": "Kevin Kragenbrink",
              "email": "kevin@gaikai.com",
              "url": null
            },
            {
              "type": "person",
              "role": "contributor",
              "name": "Arnaud Rinquin",
              "email": "rinquin.arnaud@gmail.com",
              "url": null
            },
            {
              "type": "person",
              "role": "contributor",
              "name": "Mike MacCana",
              "email": "mike.maccana@gmail.com",
              "url": null
            },
            {
              "type": "person",
              "role": "contributor",
              "name": "Antti Mattila",
              "email": "anttti@fastmail.fm",
              "url": null
            },
            {
              "type": "person",
              "role": "contributor",
              "name": "laiso",
              "email": "laiso@lai.so",
              "url": null
            },
            {
              "type": "person",
              "role": "contributor",
              "name": "Matt Zorn",
              "email": "zornme@gmail.com",
              "url": null
            },
            {
              "type": "person",
              "role": "contributor",
              "name": "Kyle Mitchell",
              "email": "kyle@kemitchell.com",
              "url": null
            },
            {
              "type": "person",
              "role": "contributor",
              "name": "Jeremiah Senkpiel",
              "email": "fishrock123@rocketmail.com",
              "url": null
            },
            {
              "type": "person",
              "role": "contributor",
              "name": "Michael Klein",
              "email": "mischkl@users.noreply.github.com",
              "url": null
            },
            {
              "type": "person",
              "role": "contributor",
              "name": "Simen Bekkhus",
              "email": "sbekkhus91@gmail.com",
              "url": null
            },
            {
              "type": "person",
              "role": "contributor",
              "name": "Victor",
              "email": "victor.shih@gmail.com",
              "url": null
            },
            {
              "type": "person",
              "role": "contributor",
              "name": "thefourtheye",
              "email": "thechargingvolcano@gmail.com",
              "url": null
            },
            {
              "type": "person",
              "role": "contributor",
              "name": "Clay Carpenter",
              "email": "claycarpenter@gmail.com",
              "url": null
            },
            {
              "type": "person",
              "role": "contributor",
              "name": "bangbang93",
              "email": "bangbang93@163.com",
              "url": null
            },
            {
              "type": "person",
              "role": "contributor",
              "name": "Nick Malaguti",
              "email": "nmalaguti@palantir.com",
              "url": null
            },
            {
              "type": "person",
              "role": "contributor",
              "name": "Cedric Nelson",
              "email": "cedric.nelson@gmail.com",
              "url": null
            },
            {
              "type": "person",
              "role": "contributor",
              "name": "Kat March\u00e1n",
              "email": "kzm@sykosomatic.org",
              "url": null
            },
            {
              "type": "person",
              "role": "contributor",
              "name": "Andrew",
              "email": "talktome@aboutandrew.co.uk",
              "url": null
            },
            {
              "type": "person",
              "role": "contributor",
              "name": "Eduardo Pinho",
              "email": "enet4mikeenet@gmail.com",
              "url": null
            },
            {
              "type": "person",
              "role": "contributor",
              "name": "Rachel Hutchison",
              "email": "rhutchix@intel.com",
              "url": null
            },
            {
              "type": "person",
              "role": "contributor",
              "name": "Ryan Temple",
              "email": "ryantemple145@gmail.com",
              "url": null
            },
            {
              "type": "person",
              "role": "contributor",
              "name": "Eugene Sharygin",
              "email": "eush77@gmail.com",
              "url": null
            },
            {
              "type": "person",
              "role": "contributor",
              "name": "Nick Heiner",
              "email": "nick.heiner@opower.com",
              "url": null
            },
            {
              "type": "person",
              "role": "contributor",
              "name": "James Talmage",
              "email": "james@talmage.io",
              "url": null
            },
            {
              "type": "person",
              "role": "contributor",
              "name": "jane arc",
              "email": "jane@uber.com",
              "url": null
            },
            {
              "type": "person",
              "role": "contributor",
              "name": "Joseph Dykstra",
              "email": "josephdykstra@gmail.com",
              "url": null
            },
            {
              "type": "person",
              "role": "contributor",
              "name": "Joshua Egan",
              "email": "josh-egan@users.noreply.github.com",
              "url": null
            },
            {
              "type": "person",
              "role": "contributor",
              "name": "Thomas Cort",
              "email": "thomasc@ssimicro.com",
              "url": null
            },
            {
              "type": "person",
              "role": "contributor",
              "name": "Thaddee Tyl",
              "email": "thaddee.tyl@gmail.com",
              "url": null
            },
            {
              "type": "person",
              "role": "contributor",
              "name": "Steve Klabnik",
              "email": "steve@steveklabnik.com",
              "url": null
            },
            {
              "type": "person",
              "role": "contributor",
              "name": "Andrew Murray",
              "email": "radarhere@gmail.com",
              "url": null
            },
            {
              "type": "person",
              "role": "contributor",
              "name": "Stephan B\u00f6nnemann",
              "email": "stephan@excellenteasy.com",
              "url": null
            },
            {
              "type": "person",
              "role": "contributor",
              "name": "Kyle M. Tarplee",
              "email": "kyle.tarplee@numerica.us",
              "url": null
            },
            {
              "type": "person",
              "role": "contributor",
              "name": "Derek Peterson",
              "email": "derekpetey@gmail.com",
              "url": null
            },
            {
              "type": "person",
              "role": "contributor",
              "name": "Greg Whiteley",
              "email": "greg.whiteley@atomos.com",
              "url": null
            },
            {
              "type": "person",
              "role": "contributor",
              "name": "murgatroid99",
              "email": "mlumish@google.com",
              "url": null
            },
            {
              "type": "person",
              "role": "maintainer",
              "name": "isaacs",
              "email": "isaacs@npmjs.com",
              "url": null
            },
            {
              "type": "person",
              "role": "maintainer",
              "name": "othiym23",
              "email": "ogd@aoaioxxysz.net",
              "url": null
            },
            {
              "type": "person",
              "role": "maintainer",
              "name": "iarna",
              "email": "me@re-becca.org",
              "url": null
            },
            {
              "type": "person",
              "role": "maintainer",
              "name": "zkat",
              "email": "kat@sykosomatic.org",
              "url": null
            }
          ],
          "keywords": [
            "package manager",
            "modules",
            "install",
            "package.json"
          ],
          "homepage_url": "https://docs.npmjs.com/",
          "download_url": "https://registry.npmjs.org/npm/-/npm-2.13.5.tgz",
          "size": null,
          "sha1": "a124386bce4a90506f28ad4b1d1a804a17baaf32",
          "md5": null,
          "sha256": null,
          "sha512": null,
          "bug_tracking_url": "http://github.com/npm/npm/issues",
          "code_view_url": null,
          "vcs_url": "git+https://github.com/npm/npm.git@fc7bbf03e39cc48a8924b90696d28345a6a90f3c",
          "copyright": null,
          "license_expression": "artistic-2.0",
          "declared_license": [
            "Artistic-2.0"
          ],
          "notice_text": null,
          "root_path": "scan",
          "dependencies": [
            {
              "purl": "pkg:npm/abbrev",
              "requirement": "~1.0.7",
              "scope": "dependencies",
              "is_runtime": true,
              "is_optional": false,
              "is_resolved": false
            },
            {
              "purl": "pkg:npm/ansi",
              "requirement": "~0.3.0",
              "scope": "dependencies",
              "is_runtime": true,
              "is_optional": false,
              "is_resolved": false
            },
            {
              "purl": "pkg:npm/ansicolors",
              "requirement": "~0.3.2",
              "scope": "dependencies",
              "is_runtime": true,
              "is_optional": false,
              "is_resolved": false
            },
            {
              "purl": "pkg:npm/ansistyles",
              "requirement": "~0.1.3",
              "scope": "dependencies",
              "is_runtime": true,
              "is_optional": false,
              "is_resolved": false
            },
            {
              "purl": "pkg:npm/archy",
              "requirement": "~1.0.0",
              "scope": "dependencies",
              "is_runtime": true,
              "is_optional": false,
              "is_resolved": false
            },
            {
              "purl": "pkg:npm/async-some",
              "requirement": "~1.0.2",
              "scope": "dependencies",
              "is_runtime": true,
              "is_optional": false,
              "is_resolved": false
            },
            {
              "purl": "pkg:npm/block-stream",
              "requirement": "0.0.8",
              "scope": "dependencies",
              "is_runtime": true,
              "is_optional": false,
              "is_resolved": false
            },
            {
              "purl": "pkg:npm/char-spinner",
              "requirement": "~1.0.1",
              "scope": "dependencies",
              "is_runtime": true,
              "is_optional": false,
              "is_resolved": false
            },
            {
              "purl": "pkg:npm/chmodr",
              "requirement": "~1.0.1",
              "scope": "dependencies",
              "is_runtime": true,
              "is_optional": false,
              "is_resolved": false
            },
            {
              "purl": "pkg:npm/chownr",
              "requirement": "0.0.2",
              "scope": "dependencies",
              "is_runtime": true,
              "is_optional": false,
              "is_resolved": false
            },
            {
              "purl": "pkg:npm/cmd-shim",
              "requirement": "~2.0.1",
              "scope": "dependencies",
              "is_runtime": true,
              "is_optional": false,
              "is_resolved": false
            },
            {
              "purl": "pkg:npm/columnify",
              "requirement": "~1.5.1",
              "scope": "dependencies",
              "is_runtime": true,
              "is_optional": false,
              "is_resolved": false
            },
            {
              "purl": "pkg:npm/config-chain",
              "requirement": "~1.1.9",
              "scope": "dependencies",
              "is_runtime": true,
              "is_optional": false,
              "is_resolved": false
            },
            {
              "purl": "pkg:npm/dezalgo",
              "requirement": "~1.0.3",
              "scope": "dependencies",
              "is_runtime": true,
              "is_optional": false,
              "is_resolved": false
            },
            {
              "purl": "pkg:npm/editor",
              "requirement": "~1.0.0",
              "scope": "dependencies",
              "is_runtime": true,
              "is_optional": false,
              "is_resolved": false
            },
            {
              "purl": "pkg:npm/fs-vacuum",
              "requirement": "~1.2.6",
              "scope": "dependencies",
              "is_runtime": true,
              "is_optional": false,
              "is_resolved": false
            },
            {
              "purl": "pkg:npm/fs-write-stream-atomic",
              "requirement": "~1.0.3",
              "scope": "dependencies",
              "is_runtime": true,
              "is_optional": false,
              "is_resolved": false
            },
            {
              "purl": "pkg:npm/fstream",
              "requirement": "~1.0.7",
              "scope": "dependencies",
              "is_runtime": true,
              "is_optional": false,
              "is_resolved": false
            },
            {
              "purl": "pkg:npm/fstream-npm",
              "requirement": "~1.0.4",
              "scope": "dependencies",
              "is_runtime": true,
              "is_optional": false,
              "is_resolved": false
            },
            {
              "purl": "pkg:npm/github-url-from-git",
              "requirement": "~1.4.0",
              "scope": "dependencies",
              "is_runtime": true,
              "is_optional": false,
              "is_resolved": false
            },
            {
              "purl": "pkg:npm/github-url-from-username-repo",
              "requirement": "~1.0.2",
              "scope": "dependencies",
              "is_runtime": true,
              "is_optional": false,
              "is_resolved": false
            },
            {
              "purl": "pkg:npm/glob",
              "requirement": "~5.0.14",
              "scope": "dependencies",
              "is_runtime": true,
              "is_optional": false,
              "is_resolved": false
            },
            {
              "purl": "pkg:npm/graceful-fs",
              "requirement": "~4.1.2",
              "scope": "dependencies",
              "is_runtime": true,
              "is_optional": false,
              "is_resolved": false
            },
            {
              "purl": "pkg:npm/hosted-git-info",
              "requirement": "~2.1.4",
              "scope": "dependencies",
              "is_runtime": true,
              "is_optional": false,
              "is_resolved": false
            },
            {
              "purl": "pkg:npm/inflight",
              "requirement": "~1.0.4",
              "scope": "dependencies",
              "is_runtime": true,
              "is_optional": false,
              "is_resolved": false
            },
            {
              "purl": "pkg:npm/inherits",
              "requirement": "~2.0.1",
              "scope": "dependencies",
              "is_runtime": true,
              "is_optional": false,
              "is_resolved": false
            },
            {
              "purl": "pkg:npm/ini",
              "requirement": "~1.3.4",
              "scope": "dependencies",
              "is_runtime": true,
              "is_optional": false,
              "is_resolved": false
            },
            {
              "purl": "pkg:npm/init-package-json",
              "requirement": "~1.7.1",
              "scope": "dependencies",
              "is_runtime": true,
              "is_optional": false,
              "is_resolved": false
            },
            {
              "purl": "pkg:npm/lockfile",
              "requirement": "~1.0.1",
              "scope": "dependencies",
              "is_runtime": true,
              "is_optional": false,
              "is_resolved": false
            },
            {
              "purl": "pkg:npm/lru-cache",
              "requirement": "~2.6.5",
              "scope": "dependencies",
              "is_runtime": true,
              "is_optional": false,
              "is_resolved": false
            },
            {
              "purl": "pkg:npm/minimatch",
              "requirement": "~2.0.10",
              "scope": "dependencies",
              "is_runtime": true,
              "is_optional": false,
              "is_resolved": false
            },
            {
              "purl": "pkg:npm/mkdirp",
              "requirement": "~0.5.1",
              "scope": "dependencies",
              "is_runtime": true,
              "is_optional": false,
              "is_resolved": false
            },
            {
              "purl": "pkg:npm/node-gyp",
              "requirement": "~2.0.2",
              "scope": "dependencies",
              "is_runtime": true,
              "is_optional": false,
              "is_resolved": false
            },
            {
              "purl": "pkg:npm/nopt",
              "requirement": "~3.0.3",
              "scope": "dependencies",
              "is_runtime": true,
              "is_optional": false,
              "is_resolved": false
            },
            {
              "purl": "pkg:npm/normalize-git-url",
              "requirement": "~3.0.1",
              "scope": "dependencies",
              "is_runtime": true,
              "is_optional": false,
              "is_resolved": false
            },
            {
              "purl": "pkg:npm/normalize-package-data",
              "requirement": "~2.3.1",
              "scope": "dependencies",
              "is_runtime": true,
              "is_optional": false,
              "is_resolved": false
            },
            {
              "purl": "pkg:npm/npm-cache-filename",
              "requirement": "~1.0.2",
              "scope": "dependencies",
              "is_runtime": true,
              "is_optional": false,
              "is_resolved": false
            },
            {
              "purl": "pkg:npm/npm-install-checks",
              "requirement": "~1.0.6",
              "scope": "dependencies",
              "is_runtime": true,
              "is_optional": false,
              "is_resolved": false
            },
            {
              "purl": "pkg:npm/npm-package-arg",
              "requirement": "~4.0.2",
              "scope": "dependencies",
              "is_runtime": true,
              "is_optional": false,
              "is_resolved": false
            },
            {
              "purl": "pkg:npm/npm-registry-client",
              "requirement": "~6.5.1",
              "scope": "dependencies",
              "is_runtime": true,
              "is_optional": false,
              "is_resolved": false
            },
            {
              "purl": "pkg:npm/npm-user-validate",
              "requirement": "~0.1.2",
              "scope": "dependencies",
              "is_runtime": true,
              "is_optional": false,
              "is_resolved": false
            },
            {
              "purl": "pkg:npm/npmlog",
              "requirement": "~1.2.1",
              "scope": "dependencies",
              "is_runtime": true,
              "is_optional": false,
              "is_resolved": false
            },
            {
              "purl": "pkg:npm/once",
              "requirement": "~1.3.2",
              "scope": "dependencies",
              "is_runtime": true,
              "is_optional": false,
              "is_resolved": false
            },
            {
              "purl": "pkg:npm/opener",
              "requirement": "~1.4.1",
              "scope": "dependencies",
              "is_runtime": true,
              "is_optional": false,
              "is_resolved": false
            },
            {
              "purl": "pkg:npm/osenv",
              "requirement": "~0.1.3",
              "scope": "dependencies",
              "is_runtime": true,
              "is_optional": false,
              "is_resolved": false
            },
            {
              "purl": "pkg:npm/path-is-inside",
              "requirement": "~1.0.0",
              "scope": "dependencies",
              "is_runtime": true,
              "is_optional": false,
              "is_resolved": false
            },
            {
              "purl": "pkg:npm/read",
              "requirement": "~1.0.6",
              "scope": "dependencies",
              "is_runtime": true,
              "is_optional": false,
              "is_resolved": false
            },
            {
              "purl": "pkg:npm/read-installed",
              "requirement": "~4.0.2",
              "scope": "dependencies",
              "is_runtime": true,
              "is_optional": false,
              "is_resolved": false
            },
            {
              "purl": "pkg:npm/read-package-json",
              "requirement": "~2.0.0",
              "scope": "dependencies",
              "is_runtime": true,
              "is_optional": false,
              "is_resolved": false
            },
            {
              "purl": "pkg:npm/readable-stream",
              "requirement": "~1.1.13",
              "scope": "dependencies",
              "is_runtime": true,
              "is_optional": false,
              "is_resolved": false
            },
            {
              "purl": "pkg:npm/realize-package-specifier",
              "requirement": "~3.0.1",
              "scope": "dependencies",
              "is_runtime": true,
              "is_optional": false,
              "is_resolved": false
            },
            {
              "purl": "pkg:npm/request",
              "requirement": "~2.60.0",
              "scope": "dependencies",
              "is_runtime": true,
              "is_optional": false,
              "is_resolved": false
            },
            {
              "purl": "pkg:npm/retry",
              "requirement": "~0.6.1",
              "scope": "dependencies",
              "is_runtime": true,
              "is_optional": false,
              "is_resolved": false
            },
            {
              "purl": "pkg:npm/rimraf",
              "requirement": "~2.4.2",
              "scope": "dependencies",
              "is_runtime": true,
              "is_optional": false,
              "is_resolved": false
            },
            {
              "purl": "pkg:npm/semver",
              "requirement": "~5.0.1",
              "scope": "dependencies",
              "is_runtime": true,
              "is_optional": false,
              "is_resolved": false
            },
            {
              "purl": "pkg:npm/sha",
              "requirement": "~1.3.0",
              "scope": "dependencies",
              "is_runtime": true,
              "is_optional": false,
              "is_resolved": false
            },
            {
              "purl": "pkg:npm/slide",
              "requirement": "~1.1.6",
              "scope": "dependencies",
              "is_runtime": true,
              "is_optional": false,
              "is_resolved": false
            },
            {
              "purl": "pkg:npm/sorted-object",
              "requirement": "~1.0.0",
              "scope": "dependencies",
              "is_runtime": true,
              "is_optional": false,
              "is_resolved": false
            },
            {
              "purl": "pkg:npm/spdx",
              "requirement": "~0.4.1",
              "scope": "dependencies",
              "is_runtime": true,
              "is_optional": false,
              "is_resolved": false
            },
            {
              "purl": "pkg:npm/tar",
              "requirement": "~2.1.1",
              "scope": "dependencies",
              "is_runtime": true,
              "is_optional": false,
              "is_resolved": false
            },
            {
              "purl": "pkg:npm/text-table",
              "requirement": "~0.2.0",
              "scope": "dependencies",
              "is_runtime": true,
              "is_optional": false,
              "is_resolved": false
            },
            {
              "purl": "pkg:npm/uid-number",
              "requirement": "0.0.6",
              "scope": "dependencies",
              "is_runtime": true,
              "is_optional": false,
              "is_resolved": false
            },
            {
              "purl": "pkg:npm/umask",
              "requirement": "~1.1.0",
              "scope": "dependencies",
              "is_runtime": true,
              "is_optional": false,
              "is_resolved": false
            },
            {
              "purl": "pkg:npm/validate-npm-package-name",
              "requirement": "~2.2.2",
              "scope": "dependencies",
              "is_runtime": true,
              "is_optional": false,
              "is_resolved": false
            },
            {
              "purl": "pkg:npm/which",
              "requirement": "~1.1.1",
              "scope": "dependencies",
              "is_runtime": true,
              "is_optional": false,
              "is_resolved": false
            },
            {
              "purl": "pkg:npm/wrappy",
              "requirement": "~1.0.1",
              "scope": "dependencies",
              "is_runtime": true,
              "is_optional": false,
              "is_resolved": false
            },
            {
              "purl": "pkg:npm/write-file-atomic",
              "requirement": "~1.1.2",
              "scope": "dependencies",
              "is_runtime": true,
              "is_optional": false,
              "is_resolved": false
            },
            {
              "purl": "pkg:npm/validate-npm-package-license",
              "requirement": "*",
              "scope": "dependencies",
              "is_runtime": true,
              "is_optional": false,
              "is_resolved": false
            },
            {
              "purl": "pkg:npm/deep-equal",
              "requirement": "~1.0.0",
              "scope": "devDependencies",
              "is_runtime": false,
              "is_optional": true,
              "is_resolved": false
            },
            {
              "purl": "pkg:npm/marked",
              "requirement": "~0.3.3",
              "scope": "devDependencies",
              "is_runtime": false,
              "is_optional": true,
              "is_resolved": false
            },
            {
              "purl": "pkg:npm/marked-man",
              "requirement": "~0.1.5",
              "scope": "devDependencies",
              "is_runtime": false,
              "is_optional": true,
              "is_resolved": false
            },
            {
              "purl": "pkg:npm/nock",
              "requirement": "~2.10.0",
              "scope": "devDependencies",
              "is_runtime": false,
              "is_optional": true,
              "is_resolved": false
            },
            {
              "purl": "pkg:npm/npm-registry-couchapp",
              "requirement": "~2.6.7",
              "scope": "devDependencies",
              "is_runtime": false,
              "is_optional": true,
              "is_resolved": false
            },
            {
              "purl": "pkg:npm/npm-registry-mock",
              "requirement": "~1.0.0",
              "scope": "devDependencies",
              "is_runtime": false,
              "is_optional": true,
              "is_resolved": false
            },
            {
              "purl": "pkg:npm/require-inject",
              "requirement": "~1.2.0",
              "scope": "devDependencies",
              "is_runtime": false,
              "is_optional": true,
              "is_resolved": false
            },
            {
              "purl": "pkg:npm/sprintf-js",
              "requirement": "~1.0.2",
              "scope": "devDependencies",
              "is_runtime": false,
              "is_optional": true,
              "is_resolved": false
            },
            {
              "purl": "pkg:npm/tap",
              "requirement": "~1.3.1",
              "scope": "devDependencies",
              "is_runtime": false,
              "is_optional": true,
              "is_resolved": false
            }
          ],
          "contains_source_code": null,
          "source_packages": [],
          "extra_data": {},
          "purl": "pkg:npm/npm@2.13.5",
          "repository_homepage_url": "https://www.npmjs.com/package/npm",
          "repository_download_url": "https://registry.npmjs.org/npm/-/npm-2.13.5.tgz",
          "api_data_url": "https://registry.npmjs.org/npm/2.13.5",
          "files": [
            {
              "path": "scan/package.json",
              "type": "file"
            }
          ]
        }
      ],
      "emails": [
        {
          "email": "i@izs.me",
          "start_line": 18,
          "end_line": 18
        },
        {
          "email": "ssteinerX@gmail.com",
          "start_line": 206,
          "end_line": 206
        },
        {
          "email": "mikeal.rogers@gmail.com",
          "start_line": 210,
          "end_line": 210
        },
        {
          "email": "aaron.blohowiak@gmail.com",
          "start_line": 214,
          "end_line": 214
        },
        {
          "email": "martyn@dollyfish.net.nz",
          "start_line": 218,
          "end_line": 218
        },
        {
          "email": "charlie.robbins@gmail.com",
          "start_line": 222,
          "end_line": 222
        },
        {
          "email": "francisco.treacy@gmail.com",
          "start_line": 226,
          "end_line": 226
        },
        {
          "email": "cliffano@gmail.com",
          "start_line": 230,
          "end_line": 230
        },
        {
          "email": "christian.eager@nokia.com",
          "start_line": 234,
          "end_line": 234
        },
        {
          "email": "davglass@gmail.com",
          "start_line": 238,
          "end_line": 238
        },
        {
          "email": "alexkwolfe@gmail.com",
          "start_line": 242,
          "end_line": 242
        },
        {
          "email": "jimmyjazz14@gmail.com",
          "start_line": 246,
          "end_line": 246
        },
        {
          "email": "me@reidburke.com",
          "start_line": 250,
          "end_line": 250
        },
        {
          "email": "arlolra@gmail.com",
          "start_line": 254,
          "end_line": 254
        },
        {
          "email": "teemow@gmail.com",
          "start_line": 258,
          "end_line": 258
        },
        {
          "email": "bart.teeuwisse@thecodemill.biz",
          "start_line": 262,
          "end_line": 262
        },
        {
          "email": "info@bnoordhuis.nl",
          "start_line": 266,
          "end_line": 266
        },
        {
          "email": "tor.valamo@gmail.com",
          "start_line": 270,
          "end_line": 270
        },
        {
          "email": "5longluna@gmail.com",
          "start_line": 274,
          "end_line": 274
        },
        {
          "email": "olivier.melcher@gmail.com",
          "start_line": 278,
          "end_line": 278
        },
        {
          "email": "kami@k5-storitve.net",
          "start_line": 282,
          "end_line": 282
        },
        {
          "email": "evan.meagher@gmail.com",
          "start_line": 286,
          "end_line": 286
        },
        {
          "email": "ovazquez@gmail.com",
          "start_line": 290,
          "end_line": 290
        },
        {
          "email": "kaichenxyz@gmail.com",
          "start_line": 294,
          "end_line": 294
        },
        {
          "email": "gmiroshnykov@lohika.com",
          "start_line": 298,
          "end_line": 298
        },
        {
          "email": "geoff.flarity@gmail.com",
          "start_line": 302,
          "end_line": 302
        },
        {
          "email": "c@chromakode.com",
          "start_line": 306,
          "end_line": 306
        },
        {
          "email": "pete@kruckenberg.com",
          "start_line": 310,
          "end_line": 310
        },
        {
          "email": "laurie@holoweb.net",
          "start_line": 314,
          "end_line": 314
        },
        {
          "email": "chris@chriswongstudio.com",
          "start_line": 318,
          "end_line": 318
        },
        {
          "email": "brons_github@rinspin.com",
          "start_line": 322,
          "end_line": 322
        },
        {
          "email": "federomero@gmail.com",
          "start_line": 326,
          "end_line": 326
        },
        {
          "email": "visnupx@gmail.com",
          "start_line": 330,
          "end_line": 330
        },
        {
          "email": "rfobic@gmail.com",
          "start_line": 334,
          "end_line": 334
        },
        {
          "email": "mark@tiemonster.info",
          "start_line": 338,
          "end_line": 338
        },
        {
          "email": "zearin@gonk.net",
          "start_line": 342,
          "end_line": 342
        },
        {
          "email": "iainsproat@gmail.com",
          "start_line": 346,
          "end_line": 346
        },
        {
          "email": "trentm@gmail.com",
          "start_line": 350,
          "end_line": 350
        },
        {
          "email": "felix@debuggable.com",
          "start_line": 354,
          "end_line": 354
        },
        {
          "email": "t.jameson.little@gmail.com",
          "start_line": 358,
          "end_line": 358
        },
        {
          "email": "conny@fuchsia.se",
          "start_line": 362,
          "end_line": 362
        },
        {
          "email": "w.elwood08@gmail.com",
          "start_line": 366,
          "end_line": 366
        },
        {
          "email": "dean@deanlandolt.com",
          "start_line": 370,
          "end_line": 370
        },
        {
          "email": "efimovov@gmail.com",
          "start_line": 374,
          "end_line": 374
        },
        {
          "email": "mfncooper@gmail.com",
          "start_line": 378,
          "end_line": 378
        },
        {
          "email": "jannhorn@googlemail.com",
          "start_line": 382,
          "end_line": 382
        },
        {
          "email": "cspotcode@gmail.com",
          "start_line": 386,
          "end_line": 386
        },
        {
          "email": "me@mmalecki.com",
          "start_line": 390,
          "end_line": 390
        },
        {
          "email": "glurgle@gmail.com",
          "start_line": 394,
          "end_line": 394
        },
        {
          "email": "mbudde@gmail.com",
          "start_line": 398,
          "end_line": 398
        }
      ],
      "urls": [
        {
          "url": "https://docs.npmjs.com/",
          "start_line": 15,
          "end_line": 15
        },
        {
          "url": "http://blog.izs.me/",
          "start_line": 19,
          "end_line": 19
        },
        {
          "url": "https://github.com/npm/npm.git",
          "start_line": 23,
          "end_line": 23
        },
        {
          "url": "http://github.com/npm/npm/issues",
          "start_line": 26,
          "end_line": 26
        },
        {
          "url": "http://registry.npmjs.org/npm/-/npm-2.13.5.tgz",
          "start_line": 1549,
          "end_line": 1549
        },
        {
          "url": "https://registry.npmjs.org/npm/-/npm-2.13.5.tgz",
          "start_line": 1569,
          "end_line": 1569
        }
      ],
      "facets": [
        "core"
      ],
      "files_count": 0,
      "dirs_count": 0,
      "size_count": 0,
      "scan_errors": []
    },
    {
      "path": "scan/zlib",
      "type": "directory",
      "name": "zlib",
      "base_name": "zlib",
      "extension": "",
      "size": 0,
      "sha1": null,
      "md5": null,
      "sha256": null,
      "mime_type": null,
      "file_type": null,
      "programming_language": null,
      "is_binary": false,
      "is_text": false,
      "is_archive": false,
      "is_media": false,
      "is_source": false,
      "is_script": false,
      "licenses": [],
      "license_expressions": [],
      "percentage_of_license_text": 0,
      "copyrights": [],
      "holders": [],
      "authors": [],
      "package_manifests": [],
      "emails": [],
      "urls": [],
      "facets": [],
      "files_count": 13,
      "dirs_count": 5,
      "size_count": 7951,
      "scan_errors": []
    },
    {
      "path": "scan/zlib/ada",
      "type": "directory",
      "name": "ada",
      "base_name": "ada",
      "extension": "",
      "size": 0,
      "sha1": null,
      "md5": null,
      "sha256": null,
      "mime_type": null,
      "file_type": null,
      "programming_language": null,
      "is_binary": false,
      "is_text": false,
      "is_archive": false,
      "is_media": false,
      "is_source": false,
      "is_script": false,
      "licenses": [],
      "license_expressions": [],
      "percentage_of_license_text": 0,
      "copyrights": [],
      "holders": [],
      "authors": [],
      "package_manifests": [],
      "emails": [],
      "urls": [],
      "facets": [],
      "files_count": 1,
      "dirs_count": 0,
      "size_count": 2054,
      "scan_errors": []
    },
    {
      "path": "scan/zlib/ada/zlib.ads",
      "type": "file",
      "name": "zlib.ads",
      "base_name": "zlib",
      "extension": ".ads",
      "size": 2054,
      "sha1": "93b3e6e5822c350a9c12e69a2848e29767777002",
      "md5": "4e58eb393ad904c1de81a9ca5b9e392c",
      "sha256": "8e6da5a880c0547bac5b71f0f123164511ae17e3c7d7f424e4ec5b44e1cae731",
      "mime_type": "text/plain",
      "file_type": "ASCII text",
      "programming_language": null,
      "is_binary": false,
      "is_text": true,
      "is_archive": false,
      "is_media": false,
      "is_source": false,
      "is_script": false,
      "licenses": [
        {
          "key": "gpl-2.0-plus",
          "score": 100.0,
          "name": "GNU General Public License 2.0 or later",
          "short_name": "GPL 2.0 or later",
          "category": "Copyleft",
          "is_exception": false,
          "is_unknown": false,
          "owner": "Free Software Foundation (FSF)",
          "homepage_url": "http://www.gnu.org/licenses/old-licenses/gpl-2.0-standalone.html",
          "text_url": "http://www.gnu.org/licenses/old-licenses/gpl-2.0-standalone.html",
          "reference_url": "https://scancode-licensedb.aboutcode.org/gpl-2.0-plus",
          "scancode_text_url": "https://github.com/nexB/scancode-toolkit/tree/develop/src/licensedcode/data/licenses/gpl-2.0-plus.LICENSE",
          "scancode_data_url": "https://github.com/nexB/scancode-toolkit/tree/develop/src/licensedcode/data/licenses/gpl-2.0-plus.yml",
          "spdx_license_key": "GPL-2.0-or-later",
          "spdx_url": "https://spdx.org/licenses/GPL-2.0-or-later",
          "start_line": 6,
          "end_line": 25,
          "matched_rule": {
            "identifier": "gpl-2.0-plus_with_ada-linking-exception_1.RULE",
            "license_expression": "gpl-2.0-plus WITH ada-linking-exception",
            "licenses": [
              "gpl-2.0-plus",
              "ada-linking-exception"
            ],
            "referenced_filenames": [],
            "is_license_text": false,
            "is_license_notice": true,
            "is_license_reference": false,
            "is_license_tag": false,
            "is_license_intro": false,
            "has_unknown": false,
            "matcher": "2-aho",
            "rule_length": 176,
            "matched_length": 176,
            "match_coverage": 100.0,
            "rule_relevance": 100
          }
        },
        {
          "key": "ada-linking-exception",
          "score": 100.0,
          "name": "Ada linking exception to GPL 2.0 or later",
          "short_name": "Ada linking exception to GPL 2.0 or later",
          "category": "Copyleft Limited",
          "is_exception": true,
          "is_unknown": false,
          "owner": "Dmitriy Anisimkov",
          "homepage_url": null,
          "text_url": "",
          "reference_url": "https://scancode-licensedb.aboutcode.org/ada-linking-exception",
          "scancode_text_url": "https://github.com/nexB/scancode-toolkit/tree/develop/src/licensedcode/data/licenses/ada-linking-exception.LICENSE",
          "scancode_data_url": "https://github.com/nexB/scancode-toolkit/tree/develop/src/licensedcode/data/licenses/ada-linking-exception.yml",
          "spdx_license_key": "LicenseRef-scancode-ada-linking-exception",
          "spdx_url": "https://github.com/nexB/scancode-toolkit/tree/develop/src/licensedcode/data/licenses/ada-linking-exception.LICENSE",
          "start_line": 6,
          "end_line": 25,
          "matched_rule": {
            "identifier": "gpl-2.0-plus_with_ada-linking-exception_1.RULE",
            "license_expression": "gpl-2.0-plus WITH ada-linking-exception",
            "licenses": [
              "gpl-2.0-plus",
              "ada-linking-exception"
            ],
            "referenced_filenames": [],
            "is_license_text": false,
            "is_license_notice": true,
            "is_license_reference": false,
            "is_license_tag": false,
            "is_license_intro": false,
            "has_unknown": false,
            "matcher": "2-aho",
            "rule_length": 176,
            "matched_length": 176,
            "match_coverage": 100.0,
            "rule_relevance": 100
          }
        }
      ],
      "license_expressions": [
        "gpl-2.0-plus WITH ada-linking-exception"
      ],
      "percentage_of_license_text": 94.12,
      "copyrights": [
        {
          "value": "Copyright (c) 2002-2004 Dmitriy Anisimkov",
          "start_line": 4,
          "end_line": 4
        }
      ],
      "holders": [
        {
          "value": "Dmitriy Anisimkov",
          "start_line": 4,
          "end_line": 4
        }
      ],
      "authors": [],
      "package_manifests": [],
      "emails": [],
      "urls": [],
      "facets": [
        "dev"
      ],
      "files_count": 0,
      "dirs_count": 0,
      "size_count": 0,
      "scan_errors": []
    },
    {
      "path": "scan/zlib/adler32.c",
      "type": "file",
      "name": "adler32.c",
      "base_name": "adler32",
      "extension": ".c",
      "size": 179,
      "sha1": "f98c6c82a570ac852801b46157c1540070d55358",
      "md5": "48c4037f16b4670795fdf72e88cc278c",
      "sha256": "fc1682e787ccc8d9eb83eb0b1f5acb59d22aa6ce1bff7c749a9dc315237b2240",
      "mime_type": "text/plain",
      "file_type": "ASCII text",
      "programming_language": "C",
      "is_binary": false,
      "is_text": true,
      "is_archive": false,
      "is_media": false,
      "is_source": true,
      "is_script": false,
      "licenses": [
        {
          "key": "zlib",
          "score": 100.0,
          "name": "ZLIB License",
          "short_name": "ZLIB License",
          "category": "Permissive",
          "is_exception": false,
          "is_unknown": false,
          "owner": "zlib",
          "homepage_url": "http://www.zlib.net/",
          "text_url": "http://www.gzip.org/zlib/zlib_license.html",
          "reference_url": "https://scancode-licensedb.aboutcode.org/zlib",
          "scancode_text_url": "https://github.com/nexB/scancode-toolkit/tree/develop/src/licensedcode/data/licenses/zlib.LICENSE",
          "scancode_data_url": "https://github.com/nexB/scancode-toolkit/tree/develop/src/licensedcode/data/licenses/zlib.yml",
          "spdx_license_key": "Zlib",
          "spdx_url": "https://spdx.org/licenses/Zlib",
          "start_line": 3,
          "end_line": 3,
          "matched_rule": {
            "identifier": "zlib_5.RULE",
            "license_expression": "zlib",
            "licenses": [
              "zlib"
            ],
            "referenced_filenames": [
              "zlib.h"
            ],
            "is_license_text": false,
            "is_license_notice": false,
            "is_license_reference": true,
            "is_license_tag": false,
            "is_license_intro": false,
            "has_unknown": false,
            "matcher": "2-aho",
            "rule_length": 12,
            "matched_length": 12,
            "match_coverage": 100.0,
            "rule_relevance": 100
          }
        }
      ],
      "license_expressions": [
        "zlib"
      ],
      "percentage_of_license_text": 42.86,
      "copyrights": [
        {
          "value": "Copyright (c) 1995-2011 Mark Adler",
          "start_line": 2,
          "end_line": 2
        }
      ],
      "holders": [
        {
          "value": "Mark Adler",
          "start_line": 2,
          "end_line": 2
        }
      ],
      "authors": [],
      "package_manifests": [],
      "emails": [],
      "urls": [],
      "facets": [
        "core"
      ],
      "files_count": 0,
      "dirs_count": 0,
      "size_count": 0,
      "scan_errors": []
    },
    {
      "path": "scan/zlib/deflate.c",
      "type": "file",
      "name": "deflate.c",
      "base_name": "deflate",
      "extension": ".c",
      "size": 198,
      "sha1": "4b4696c59e245cef0bad7334fdb63725ccfa218c",
      "md5": "f11ed826baf25f2bfa9c610313460036",
      "sha256": "ef7bf500e1accf7e91352788c92b5c6663bab52e2cd6c42284496518e4a5f054",
      "mime_type": "text/plain",
      "file_type": "ASCII text",
      "programming_language": "C",
      "is_binary": false,
      "is_text": true,
      "is_archive": false,
      "is_media": false,
      "is_source": true,
      "is_script": false,
      "licenses": [
        {
          "key": "zlib",
          "score": 100.0,
          "name": "ZLIB License",
          "short_name": "ZLIB License",
          "category": "Permissive",
          "is_exception": false,
          "is_unknown": false,
          "owner": "zlib",
          "homepage_url": "http://www.zlib.net/",
          "text_url": "http://www.gzip.org/zlib/zlib_license.html",
          "reference_url": "https://scancode-licensedb.aboutcode.org/zlib",
          "scancode_text_url": "https://github.com/nexB/scancode-toolkit/tree/develop/src/licensedcode/data/licenses/zlib.LICENSE",
          "scancode_data_url": "https://github.com/nexB/scancode-toolkit/tree/develop/src/licensedcode/data/licenses/zlib.yml",
          "spdx_license_key": "Zlib",
          "spdx_url": "https://spdx.org/licenses/Zlib",
          "start_line": 3,
          "end_line": 3,
          "matched_rule": {
            "identifier": "zlib_5.RULE",
            "license_expression": "zlib",
            "licenses": [
              "zlib"
            ],
            "referenced_filenames": [
              "zlib.h"
            ],
            "is_license_text": false,
            "is_license_notice": false,
            "is_license_reference": true,
            "is_license_tag": false,
            "is_license_intro": false,
            "has_unknown": false,
            "matcher": "2-aho",
            "rule_length": 12,
            "matched_length": 12,
            "match_coverage": 100.0,
            "rule_relevance": 100
          }
        }
      ],
      "license_expressions": [
        "zlib"
      ],
      "percentage_of_license_text": 40.0,
      "copyrights": [
        {
          "value": "Copyright (c) 1995-2013 Jean-loup Gailly and Mark Adler",
          "start_line": 2,
          "end_line": 2
        }
      ],
      "holders": [
        {
          "value": "Jean-loup Gailly and Mark Adler",
          "start_line": 2,
          "end_line": 2
        }
      ],
      "authors": [],
      "package_manifests": [],
      "emails": [],
      "urls": [],
      "facets": [
        "core"
      ],
      "files_count": 0,
      "dirs_count": 0,
      "size_count": 0,
      "scan_errors": []
    },
    {
      "path": "scan/zlib/deflate.h",
      "type": "file",
      "name": "deflate.h",
      "base_name": "deflate",
      "extension": ".h",
      "size": 165,
      "sha1": "a99a71ff971faf49a52ed6f7d3075fdffae8054b",
      "md5": "d8821cd288e2be7fd83cdcac22a427ce",
      "sha256": "a3c2fa63c7e730bdd008bc07b7d3865dc76781082b77a03d52a918ce1c7d3459",
      "mime_type": "text/plain",
      "file_type": "ASCII text",
      "programming_language": "C",
      "is_binary": false,
      "is_text": true,
      "is_archive": false,
      "is_media": false,
      "is_source": true,
      "is_script": false,
      "licenses": [
        {
          "key": "zlib",
          "score": 100.0,
          "name": "ZLIB License",
          "short_name": "ZLIB License",
          "category": "Permissive",
          "is_exception": false,
          "is_unknown": false,
          "owner": "zlib",
          "homepage_url": "http://www.zlib.net/",
          "text_url": "http://www.gzip.org/zlib/zlib_license.html",
          "reference_url": "https://scancode-licensedb.aboutcode.org/zlib",
          "scancode_text_url": "https://github.com/nexB/scancode-toolkit/tree/develop/src/licensedcode/data/licenses/zlib.LICENSE",
          "scancode_data_url": "https://github.com/nexB/scancode-toolkit/tree/develop/src/licensedcode/data/licenses/zlib.yml",
          "spdx_license_key": "Zlib",
          "spdx_url": "https://spdx.org/licenses/Zlib",
          "start_line": 3,
          "end_line": 3,
          "matched_rule": {
            "identifier": "zlib_5.RULE",
            "license_expression": "zlib",
            "licenses": [
              "zlib"
            ],
            "referenced_filenames": [
              "zlib.h"
            ],
            "is_license_text": false,
            "is_license_notice": false,
            "is_license_reference": true,
            "is_license_tag": false,
            "is_license_intro": false,
            "has_unknown": false,
            "matcher": "2-aho",
            "rule_length": 12,
            "matched_length": 12,
            "match_coverage": 100.0,
            "rule_relevance": 100
          }
        }
      ],
      "license_expressions": [
        "zlib"
      ],
      "percentage_of_license_text": 50.0,
      "copyrights": [
        {
          "value": "Copyright (c) 1995-2012 Jean-loup Gailly",
          "start_line": 2,
          "end_line": 2
        }
      ],
      "holders": [
        {
          "value": "Jean-loup Gailly",
          "start_line": 2,
          "end_line": 2
        }
      ],
      "authors": [],
      "package_manifests": [],
      "emails": [],
      "urls": [],
      "facets": [
        "core"
      ],
      "files_count": 0,
      "dirs_count": 0,
      "size_count": 0,
      "scan_errors": []
    },
    {
      "path": "scan/zlib/dotzlib",
      "type": "directory",
      "name": "dotzlib",
      "base_name": "dotzlib",
      "extension": "",
      "size": 0,
      "sha1": null,
      "md5": null,
      "sha256": null,
      "mime_type": null,
      "file_type": null,
      "programming_language": null,
      "is_binary": false,
      "is_text": false,
      "is_archive": false,
      "is_media": false,
      "is_source": false,
      "is_script": false,
      "licenses": [],
      "license_expressions": [],
      "percentage_of_license_text": 0,
      "copyrights": [],
      "holders": [],
      "authors": [],
      "package_manifests": [],
      "emails": [],
      "urls": [],
      "facets": [],
      "files_count": 2,
      "dirs_count": 0,
      "size_count": 863,
      "scan_errors": []
    },
    {
      "path": "scan/zlib/dotzlib/AssemblyInfo.cs",
      "type": "file",
      "name": "AssemblyInfo.cs",
      "base_name": "AssemblyInfo",
      "extension": ".cs",
      "size": 627,
      "sha1": "cc7fcb4d721a7efe9eefa6bd2d9d0105d33203a8",
      "md5": "dbd621f76cb27e2fd8b8e2d9d985ffcf",
      "sha256": "8b257a625c537736ee3ac2321b4ef56ba8a6fa4f922a35b1a0e992f9327d39e9",
      "mime_type": "text/plain",
      "file_type": "ASCII text, with CRLF line terminators",
      "programming_language": "C#",
      "is_binary": false,
      "is_text": true,
      "is_archive": false,
      "is_media": false,
      "is_source": true,
      "is_script": false,
      "licenses": [],
      "license_expressions": [],
      "percentage_of_license_text": 0,
      "copyrights": [
        {
          "value": "Copyright (c) 2004 by Henrik Ravn",
          "start_line": 14,
          "end_line": 14
        }
      ],
      "holders": [
        {
          "value": "Henrik Ravn",
          "start_line": 14,
          "end_line": 14
        }
      ],
      "authors": [],
      "package_manifests": [],
      "emails": [],
      "urls": [],
      "facets": [
        "dev"
      ],
      "files_count": 0,
      "dirs_count": 0,
      "size_count": 0,
      "scan_errors": []
    },
    {
      "path": "scan/zlib/dotzlib/ChecksumImpl.cs",
      "type": "file",
      "name": "ChecksumImpl.cs",
      "base_name": "ChecksumImpl",
      "extension": ".cs",
      "size": 236,
      "sha1": "3043848212232cdde81eb3e20fca7f2447d944be",
      "md5": "661652a0568e25d12fc9bfad2fdabfb2",
      "sha256": "f3144ba734429b825e22c2f9048412e78c907e0142f2cdc629879b3a0fa63c89",
      "mime_type": "text/plain",
      "file_type": "UTF-8 Unicode text, with CRLF line terminators",
      "programming_language": "C#",
      "is_binary": false,
      "is_text": true,
      "is_archive": false,
      "is_media": false,
      "is_source": true,
      "is_script": false,
      "licenses": [
        {
          "key": "boost-1.0",
          "score": 100.0,
          "name": "Boost Software License 1.0",
          "short_name": "Boost 1.0",
          "category": "Permissive",
          "is_exception": false,
          "is_unknown": false,
          "owner": "Boost",
          "homepage_url": "http://www.boost.org/users/license.html",
          "text_url": "http://www.boost.org/LICENSE_1_0.txt",
          "reference_url": "https://scancode-licensedb.aboutcode.org/boost-1.0",
          "scancode_text_url": "https://github.com/nexB/scancode-toolkit/tree/develop/src/licensedcode/data/licenses/boost-1.0.LICENSE",
          "scancode_data_url": "https://github.com/nexB/scancode-toolkit/tree/develop/src/licensedcode/data/licenses/boost-1.0.yml",
          "spdx_license_key": "BSL-1.0",
          "spdx_url": "https://spdx.org/licenses/BSL-1.0",
          "start_line": 4,
          "end_line": 5,
          "matched_rule": {
            "identifier": "boost-1.0_21.RULE",
            "license_expression": "boost-1.0",
            "licenses": [
              "boost-1.0"
            ],
            "referenced_filenames": [
              "LICENSE_1_0.txt"
            ],
            "is_license_text": false,
            "is_license_notice": true,
            "is_license_reference": false,
            "is_license_tag": false,
            "is_license_intro": false,
            "has_unknown": false,
            "matcher": "2-aho",
            "rule_length": 32,
            "matched_length": 32,
            "match_coverage": 100.0,
            "rule_relevance": 100
          }
        }
      ],
      "license_expressions": [
        "boost-1.0"
      ],
      "percentage_of_license_text": 88.89,
      "copyrights": [
        {
          "value": "Copyright Henrik Ravn 2004",
          "start_line": 2,
          "end_line": 2
        }
      ],
      "holders": [
        {
          "value": "Henrik Ravn",
          "start_line": 2,
          "end_line": 2
        }
      ],
      "authors": [],
      "package_manifests": [],
      "emails": [],
      "urls": [
        {
          "url": "http://www.boost.org/LICENSE_1_0.txt",
          "start_line": 5,
          "end_line": 5
        }
      ],
      "facets": [
        "dev"
      ],
      "files_count": 0,
      "dirs_count": 0,
      "size_count": 0,
      "scan_errors": []
    },
    {
      "path": "scan/zlib/gcc_gvmat64",
      "type": "directory",
      "name": "gcc_gvmat64",
      "base_name": "gcc_gvmat64",
      "extension": "",
      "size": 0,
      "sha1": null,
      "md5": null,
      "sha256": null,
      "mime_type": null,
      "file_type": null,
      "programming_language": null,
      "is_binary": false,
      "is_text": false,
      "is_archive": false,
      "is_media": false,
      "is_source": false,
      "is_script": false,
      "licenses": [],
      "license_expressions": [],
      "percentage_of_license_text": 0,
      "copyrights": [],
      "holders": [],
      "authors": [],
      "package_manifests": [],
      "emails": [],
      "urls": [],
      "facets": [],
      "files_count": 1,
      "dirs_count": 0,
      "size_count": 1774,
      "scan_errors": []
    },
    {
      "path": "scan/zlib/gcc_gvmat64/gvmat64.S",
      "type": "file",
      "name": "gvmat64.S",
      "base_name": "gvmat64",
      "extension": ".S",
      "size": 1774,
      "sha1": "8dff93e95ccef023a871fb438784635b5df1d541",
      "md5": "4f0d2f55d43d9466750350f8b27f0302",
      "sha256": "1551b8fb1c2f1f3cc92c8e4f31730ebdde0c766caeca6d670a7758b55e3804f3",
      "mime_type": "text/plain",
      "file_type": "ASCII text, with CRLF line terminators",
      "programming_language": "GAS",
      "is_binary": false,
      "is_text": true,
      "is_archive": false,
      "is_media": false,
      "is_source": true,
      "is_script": false,
      "licenses": [
        {
          "key": "zlib",
          "score": 100.0,
          "name": "ZLIB License",
          "short_name": "ZLIB License",
          "category": "Permissive",
          "is_exception": false,
          "is_unknown": false,
          "owner": "zlib",
          "homepage_url": "http://www.zlib.net/",
          "text_url": "http://www.gzip.org/zlib/zlib_license.html",
          "reference_url": "https://scancode-licensedb.aboutcode.org/zlib",
          "scancode_text_url": "https://github.com/nexB/scancode-toolkit/tree/develop/src/licensedcode/data/licenses/zlib.LICENSE",
          "scancode_data_url": "https://github.com/nexB/scancode-toolkit/tree/develop/src/licensedcode/data/licenses/zlib.yml",
          "spdx_license_key": "Zlib",
          "spdx_url": "https://spdx.org/licenses/Zlib",
          "start_line": 17,
          "end_line": 31,
          "matched_rule": {
            "identifier": "zlib.LICENSE",
            "license_expression": "zlib",
            "licenses": [
              "zlib"
            ],
            "referenced_filenames": [],
            "is_license_text": true,
            "is_license_notice": false,
            "is_license_reference": false,
            "is_license_tag": false,
            "is_license_intro": false,
            "has_unknown": false,
            "matcher": "2-aho",
            "rule_length": 132,
            "matched_length": 132,
            "match_coverage": 100.0,
            "rule_relevance": 100
          }
        }
      ],
      "license_expressions": [
        "zlib"
      ],
      "percentage_of_license_text": 50.38,
      "copyrights": [
        {
          "value": "Copyright (c) 1995-2010 Jean-loup Gailly, Brian Raiter and Gilles Vollant",
          "start_line": 10,
          "end_line": 10
        }
      ],
      "holders": [
        {
          "value": "Jean-loup Gailly, Brian Raiter and Gilles Vollant",
          "start_line": 10,
          "end_line": 10
        }
      ],
      "authors": [
        {
          "value": "Gilles Vollant",
          "start_line": 12,
          "end_line": 12
        }
      ],
      "package_manifests": [],
      "emails": [],
      "urls": [
        {
          "url": "http://www.zlib.net/",
          "start_line": 33,
          "end_line": 33
        },
        {
          "url": "http://www.winimage.com/zLibDll",
          "start_line": 34,
          "end_line": 34
        },
        {
          "url": "http://www.muppetlabs.com/~breadbox/software/assembly.html",
          "start_line": 35,
          "end_line": 35
        }
      ],
      "facets": [
        "data"
      ],
      "files_count": 0,
      "dirs_count": 0,
      "size_count": 0,
      "scan_errors": []
    },
    {
      "path": "scan/zlib/infback9",
      "type": "directory",
      "name": "infback9",
      "base_name": "infback9",
      "extension": "",
      "size": 0,
      "sha1": null,
      "md5": null,
      "sha256": null,
      "mime_type": null,
      "file_type": null,
      "programming_language": null,
      "is_binary": false,
      "is_text": false,
      "is_archive": false,
      "is_media": false,
      "is_source": false,
      "is_script": false,
      "licenses": [],
      "license_expressions": [],
      "percentage_of_license_text": 0,
      "copyrights": [],
      "holders": [],
      "authors": [],
      "package_manifests": [],
      "emails": [],
      "urls": [],
      "facets": [],
      "files_count": 2,
      "dirs_count": 0,
      "size_count": 353,
      "scan_errors": []
    },
    {
      "path": "scan/zlib/infback9/infback9.c",
      "type": "file",
      "name": "infback9.c",
      "base_name": "infback9",
      "extension": ".c",
      "size": 185,
      "sha1": "299f7a056cf0e0ed7d5bd687c53f3247d809cab2",
      "md5": "d570bd029ee2362f2a0927c87999773b",
      "sha256": "03fb435669b57aa90fe00c4dbc12d8492ef87b6243427d1e1831006994ee1f80",
      "mime_type": "text/plain",
      "file_type": "ASCII text",
      "programming_language": "C",
      "is_binary": false,
      "is_text": true,
      "is_archive": false,
      "is_media": false,
      "is_source": true,
      "is_script": false,
      "licenses": [
        {
          "key": "zlib",
          "score": 100.0,
          "name": "ZLIB License",
          "short_name": "ZLIB License",
          "category": "Permissive",
          "is_exception": false,
          "is_unknown": false,
          "owner": "zlib",
          "homepage_url": "http://www.zlib.net/",
          "text_url": "http://www.gzip.org/zlib/zlib_license.html",
          "reference_url": "https://scancode-licensedb.aboutcode.org/zlib",
          "scancode_text_url": "https://github.com/nexB/scancode-toolkit/tree/develop/src/licensedcode/data/licenses/zlib.LICENSE",
          "scancode_data_url": "https://github.com/nexB/scancode-toolkit/tree/develop/src/licensedcode/data/licenses/zlib.yml",
          "spdx_license_key": "Zlib",
          "spdx_url": "https://spdx.org/licenses/Zlib",
          "start_line": 3,
          "end_line": 3,
          "matched_rule": {
            "identifier": "zlib_5.RULE",
            "license_expression": "zlib",
            "licenses": [
              "zlib"
            ],
            "referenced_filenames": [
              "zlib.h"
            ],
            "is_license_text": false,
            "is_license_notice": false,
            "is_license_reference": true,
            "is_license_tag": false,
            "is_license_intro": false,
            "has_unknown": false,
            "matcher": "2-aho",
            "rule_length": 12,
            "matched_length": 12,
            "match_coverage": 100.0,
            "rule_relevance": 100
          }
        }
      ],
      "license_expressions": [
        "zlib"
      ],
      "percentage_of_license_text": 44.44,
      "copyrights": [
        {
          "value": "Copyright (c) 1995-2008 Mark Adler",
          "start_line": 2,
          "end_line": 2
        }
      ],
      "holders": [
        {
          "value": "Mark Adler",
          "start_line": 2,
          "end_line": 2
        }
      ],
      "authors": [],
      "package_manifests": [],
      "emails": [],
      "urls": [],
      "facets": [
        "tests"
      ],
      "files_count": 0,
      "dirs_count": 0,
      "size_count": 0,
      "scan_errors": []
    },
    {
      "path": "scan/zlib/infback9/infback9.h",
      "type": "file",
      "name": "infback9.h",
      "base_name": "infback9",
      "extension": ".h",
      "size": 168,
      "sha1": "c849edb4691d23e0db97d3f5da1cc5b396929449",
      "md5": "2913c8ea7fb43a0f469bb2797c820a95",
      "sha256": "4f8db049a7156b8a4616a6c9df0b5ee09571f0ac2eb253e111f2fb727fb033ea",
      "mime_type": "text/plain",
      "file_type": "ASCII text",
      "programming_language": "C",
      "is_binary": false,
      "is_text": true,
      "is_archive": false,
      "is_media": false,
      "is_source": true,
      "is_script": false,
      "licenses": [
        {
          "key": "zlib",
          "score": 100.0,
          "name": "ZLIB License",
          "short_name": "ZLIB License",
          "category": "Permissive",
          "is_exception": false,
          "is_unknown": false,
          "owner": "zlib",
          "homepage_url": "http://www.zlib.net/",
          "text_url": "http://www.gzip.org/zlib/zlib_license.html",
          "reference_url": "https://scancode-licensedb.aboutcode.org/zlib",
          "scancode_text_url": "https://github.com/nexB/scancode-toolkit/tree/develop/src/licensedcode/data/licenses/zlib.LICENSE",
          "scancode_data_url": "https://github.com/nexB/scancode-toolkit/tree/develop/src/licensedcode/data/licenses/zlib.yml",
          "spdx_license_key": "Zlib",
          "spdx_url": "https://spdx.org/licenses/Zlib",
          "start_line": 3,
          "end_line": 3,
          "matched_rule": {
            "identifier": "zlib_5.RULE",
            "license_expression": "zlib",
            "licenses": [
              "zlib"
            ],
            "referenced_filenames": [
              "zlib.h"
            ],
            "is_license_text": false,
            "is_license_notice": false,
            "is_license_reference": true,
            "is_license_tag": false,
            "is_license_intro": false,
            "has_unknown": false,
            "matcher": "2-aho",
            "rule_length": 12,
            "matched_length": 12,
            "match_coverage": 100.0,
            "rule_relevance": 100
          }
        }
      ],
      "license_expressions": [
        "zlib"
      ],
      "percentage_of_license_text": 50.0,
      "copyrights": [
        {
          "value": "Copyright (c) 2003 Mark Adler",
          "start_line": 2,
          "end_line": 2
        }
      ],
      "holders": [
        {
          "value": "Mark Adler",
          "start_line": 2,
          "end_line": 2
        }
      ],
      "authors": [],
      "package_manifests": [],
      "emails": [],
      "urls": [],
      "facets": [
        "tests"
      ],
      "files_count": 0,
      "dirs_count": 0,
      "size_count": 0,
      "scan_errors": []
    },
    {
      "path": "scan/zlib/iostream2",
      "type": "directory",
      "name": "iostream2",
      "base_name": "iostream2",
      "extension": "",
      "size": 0,
      "sha1": null,
      "md5": null,
      "sha256": null,
      "mime_type": null,
      "file_type": null,
      "programming_language": null,
      "is_binary": false,
      "is_text": false,
      "is_archive": false,
      "is_media": false,
      "is_source": false,
      "is_script": false,
      "licenses": [],
      "license_expressions": [],
      "percentage_of_license_text": 0,
      "copyrights": [],
      "holders": [],
      "authors": [],
      "package_manifests": [],
      "emails": [],
      "urls": [],
      "facets": [],
      "files_count": 1,
      "dirs_count": 0,
      "size_count": 649,
      "scan_errors": []
    },
    {
      "path": "scan/zlib/iostream2/zstream.h",
      "type": "file",
      "name": "zstream.h",
      "base_name": "zstream",
      "extension": ".h",
      "size": 649,
      "sha1": "b7fe15df27e601b88cde6b6a63dad184ccbce572",
      "md5": "8b897171ea0767232e586086bc94518c",
      "sha256": "ee2eef602cba7c4ba350617f4154de50cb4cbf274c7dd773130aca0775d5d9cd",
      "mime_type": "text/plain",
      "file_type": "ASCII text",
      "programming_language": "C",
      "is_binary": false,
      "is_text": true,
      "is_archive": false,
      "is_media": false,
      "is_source": true,
      "is_script": false,
      "licenses": [
        {
          "key": "mit-old-style",
          "score": 100.0,
          "name": "MIT Old Style",
          "short_name": "MIT Old Style",
          "category": "Permissive",
          "is_exception": false,
          "is_unknown": false,
          "owner": "MIT",
          "homepage_url": "http://fedoraproject.org/wiki/Licensing:MIT#Old_Style",
          "text_url": "http://fedoraproject.org/wiki/Licensing:MIT#Old_Style",
          "reference_url": "https://scancode-licensedb.aboutcode.org/mit-old-style",
          "scancode_text_url": "https://github.com/nexB/scancode-toolkit/tree/develop/src/licensedcode/data/licenses/mit-old-style.LICENSE",
          "scancode_data_url": "https://github.com/nexB/scancode-toolkit/tree/develop/src/licensedcode/data/licenses/mit-old-style.yml",
          "spdx_license_key": "LicenseRef-scancode-mit-old-style",
          "spdx_url": "https://github.com/nexB/scancode-toolkit/tree/develop/src/licensedcode/data/licenses/mit-old-style.LICENSE",
          "start_line": 9,
          "end_line": 15,
          "matched_rule": {
            "identifier": "mit-old-style_cmr-no_1.RULE",
            "license_expression": "mit-old-style",
            "licenses": [
              "mit-old-style"
            ],
            "referenced_filenames": [],
            "is_license_text": true,
            "is_license_notice": false,
            "is_license_reference": false,
            "is_license_tag": false,
            "is_license_intro": false,
            "has_unknown": false,
            "matcher": "2-aho",
            "rule_length": 71,
            "matched_length": 71,
            "match_coverage": 100.0,
            "rule_relevance": 100
          }
        }
      ],
      "license_expressions": [
        "mit-old-style"
      ],
      "percentage_of_license_text": 79.78,
      "copyrights": [
        {
          "value": "Copyright (c) 1997 Christian Michelsen Research AS Advanced Computing",
          "start_line": 3,
          "end_line": 5
        }
      ],
      "holders": [
        {
          "value": "Christian Michelsen Research AS Advanced Computing",
          "start_line": 4,
          "end_line": 5
        }
      ],
      "authors": [],
      "package_manifests": [],
      "emails": [],
      "urls": [
        {
          "url": "http://www.cmr.no/",
          "start_line": 7,
          "end_line": 7
        }
      ],
      "facets": [
        "core"
      ],
      "files_count": 0,
      "dirs_count": 0,
      "size_count": 0,
      "scan_errors": []
    },
    {
      "path": "scan/zlib/zlib.h",
      "type": "file",
      "name": "zlib.h",
      "base_name": "zlib",
      "extension": ".h",
      "size": 1103,
      "sha1": "85c65180242c560a4df66e9882119bf70eaefd02",
      "md5": "07497e2688dad9406386f0534a0bbfca",
      "sha256": "64fef1f0a7cd69eae744ad2fa754ee8568a5715588e38b7a3fa6e11eaeaec97e",
      "mime_type": "text/plain",
      "file_type": "ASCII text",
      "programming_language": "C",
      "is_binary": false,
      "is_text": true,
      "is_archive": false,
      "is_media": false,
      "is_source": true,
      "is_script": false,
      "licenses": [
        {
          "key": "zlib",
          "score": 100.0,
          "name": "ZLIB License",
          "short_name": "ZLIB License",
          "category": "Permissive",
          "is_exception": false,
          "is_unknown": false,
          "owner": "zlib",
          "homepage_url": "http://www.zlib.net/",
          "text_url": "http://www.gzip.org/zlib/zlib_license.html",
          "reference_url": "https://scancode-licensedb.aboutcode.org/zlib",
          "scancode_text_url": "https://github.com/nexB/scancode-toolkit/tree/develop/src/licensedcode/data/licenses/zlib.LICENSE",
          "scancode_data_url": "https://github.com/nexB/scancode-toolkit/tree/develop/src/licensedcode/data/licenses/zlib.yml",
          "spdx_license_key": "Zlib",
          "spdx_url": "https://spdx.org/licenses/Zlib",
          "start_line": 6,
          "end_line": 23,
          "matched_rule": {
            "identifier": "zlib_17.RULE",
            "license_expression": "zlib",
            "licenses": [
              "zlib"
            ],
            "referenced_filenames": [],
            "is_license_text": true,
            "is_license_notice": false,
            "is_license_reference": false,
            "is_license_tag": false,
            "is_license_intro": false,
            "has_unknown": false,
            "matcher": "2-aho",
            "rule_length": 144,
            "matched_length": 144,
            "match_coverage": 100.0,
            "rule_relevance": 100
          }
        }
      ],
      "license_expressions": [
        "zlib"
      ],
      "percentage_of_license_text": 84.21,
      "copyrights": [
        {
          "value": "Copyright (c) 1995-2013 Jean-loup Gailly and Mark Adler",
          "start_line": 4,
          "end_line": 4
        }
      ],
      "holders": [
        {
          "value": "Jean-loup Gailly and Mark Adler",
          "start_line": 4,
          "end_line": 4
        }
      ],
      "authors": [],
      "package_manifests": [],
      "emails": [
        {
          "email": "jloup@gzip.org",
          "start_line": 23,
          "end_line": 23
        },
        {
          "email": "madler@alumni.caltech.edu",
          "start_line": 23,
          "end_line": 23
        }
      ],
      "urls": [],
      "facets": [
        "core"
      ],
      "files_count": 0,
      "dirs_count": 0,
      "size_count": 0,
      "scan_errors": []
    },
    {
      "path": "scan/zlib/zutil.c",
      "type": "file",
      "name": "zutil.c",
      "base_name": "zutil",
      "extension": ".c",
      "size": 218,
      "sha1": "2e846ef84cfb16e0e8b92c62a850a607a709d7b2",
      "md5": "2a0ea6a99e31fb0989209a027476038d",
      "sha256": "dc7224c7f079d237acf510ff40282cf6d50352c851d4e2957d227e2a3b57eb4d",
      "mime_type": "text/plain",
      "file_type": "ASCII text",
      "programming_language": "C",
      "is_binary": false,
      "is_text": true,
      "is_archive": false,
      "is_media": false,
      "is_source": true,
      "is_script": false,
      "licenses": [
        {
          "key": "zlib",
          "score": 100.0,
          "name": "ZLIB License",
          "short_name": "ZLIB License",
          "category": "Permissive",
          "is_exception": false,
          "is_unknown": false,
          "owner": "zlib",
          "homepage_url": "http://www.zlib.net/",
          "text_url": "http://www.gzip.org/zlib/zlib_license.html",
          "reference_url": "https://scancode-licensedb.aboutcode.org/zlib",
          "scancode_text_url": "https://github.com/nexB/scancode-toolkit/tree/develop/src/licensedcode/data/licenses/zlib.LICENSE",
          "scancode_data_url": "https://github.com/nexB/scancode-toolkit/tree/develop/src/licensedcode/data/licenses/zlib.yml",
          "spdx_license_key": "Zlib",
          "spdx_url": "https://spdx.org/licenses/Zlib",
          "start_line": 3,
          "end_line": 3,
          "matched_rule": {
            "identifier": "zlib_5.RULE",
            "license_expression": "zlib",
            "licenses": [
              "zlib"
            ],
            "referenced_filenames": [
              "zlib.h"
            ],
            "is_license_text": false,
            "is_license_notice": false,
            "is_license_reference": true,
            "is_license_tag": false,
            "is_license_intro": false,
            "has_unknown": false,
            "matcher": "2-aho",
            "rule_length": 12,
            "matched_length": 12,
            "match_coverage": 100.0,
            "rule_relevance": 100
          }
        }
      ],
      "license_expressions": [
        "zlib"
      ],
      "percentage_of_license_text": 37.5,
      "copyrights": [
        {
          "value": "Copyright (c) 1995-2005, 2010, 2011, 2012 Jean-loup Gailly",
          "start_line": 2,
          "end_line": 2
        }
      ],
      "holders": [
        {
          "value": "Jean-loup Gailly",
          "start_line": 2,
          "end_line": 2
        }
      ],
      "authors": [],
      "package_manifests": [],
      "emails": [],
      "urls": [],
      "facets": [
        "core"
      ],
      "files_count": 0,
      "dirs_count": 0,
      "size_count": 0,
      "scan_errors": []
    },
    {
      "path": "scan/zlib/zutil.h",
      "type": "file",
      "name": "zutil.h",
      "base_name": "zutil",
      "extension": ".h",
      "size": 395,
      "sha1": "830fca8d60bd0d0d91f6354d83ec8bf118a20e64",
      "md5": "807b91d2bf5e18de555e56de37e487d1",
      "sha256": "3980fa5633b16f944641bf2fba3f49b8b9b9de6ffea7be1e142792393bf1a867",
      "mime_type": "text/plain",
      "file_type": "ASCII text",
      "programming_language": "C",
      "is_binary": false,
      "is_text": true,
      "is_archive": false,
      "is_media": false,
      "is_source": true,
      "is_script": false,
      "licenses": [
        {
          "key": "zlib",
          "score": 100.0,
          "name": "ZLIB License",
          "short_name": "ZLIB License",
          "category": "Permissive",
          "is_exception": false,
          "is_unknown": false,
          "owner": "zlib",
          "homepage_url": "http://www.zlib.net/",
          "text_url": "http://www.gzip.org/zlib/zlib_license.html",
          "reference_url": "https://scancode-licensedb.aboutcode.org/zlib",
          "scancode_text_url": "https://github.com/nexB/scancode-toolkit/tree/develop/src/licensedcode/data/licenses/zlib.LICENSE",
          "scancode_data_url": "https://github.com/nexB/scancode-toolkit/tree/develop/src/licensedcode/data/licenses/zlib.yml",
          "spdx_license_key": "Zlib",
          "spdx_url": "https://spdx.org/licenses/Zlib",
          "start_line": 3,
          "end_line": 3,
          "matched_rule": {
            "identifier": "zlib_5.RULE",
            "license_expression": "zlib",
            "licenses": [
              "zlib"
            ],
            "referenced_filenames": [
              "zlib.h"
            ],
            "is_license_text": false,
            "is_license_notice": false,
            "is_license_reference": true,
            "is_license_tag": false,
            "is_license_intro": false,
            "has_unknown": false,
            "matcher": "2-aho",
            "rule_length": 12,
            "matched_length": 12,
            "match_coverage": 100.0,
            "rule_relevance": 100
          }
        }
      ],
      "license_expressions": [
        "zlib"
      ],
      "percentage_of_license_text": 20.34,
      "copyrights": [
        {
          "value": "Copyright (c) 1995-2013 Jean-loup Gailly",
          "start_line": 2,
          "end_line": 2
        }
      ],
      "holders": [
        {
          "value": "Jean-loup Gailly",
          "start_line": 2,
          "end_line": 2
        }
      ],
      "authors": [],
      "package_manifests": [],
      "emails": [],
      "urls": [],
      "facets": [
        "core"
      ],
      "files_count": 0,
      "dirs_count": 0,
      "size_count": 0,
      "scan_errors": []
    }
  ]
}<|MERGE_RESOLUTION|>--- conflicted
+++ resolved
@@ -3053,16 +3053,7 @@
         "count": 1
       }
     ],
-<<<<<<< HEAD
-    "package_manifests": []
-  },
-  "summary_by_facet": [
-    {
-      "facet": "core",
-      "summary": {
-        "license_expressions": [
-=======
-    "packages": [
+    "package_manifests": [
       {
         "type": "npm",
         "namespace": null,
@@ -3074,7 +3065,6 @@
         "description": "a package manager for JavaScript",
         "release_date": null,
         "parties": [
->>>>>>> 152abdaa
           {
             "type": "person",
             "role": "author",
@@ -3195,20 +3185,12 @@
             "url": null
           },
           {
-<<<<<<< HEAD
-            "value": null,
-            "count": 2
-          }
-        ],
-        "package_manifests": [
-=======
             "type": "person",
             "role": "contributor",
             "name": "Ben Noordhuis",
             "email": "info@bnoordhuis.nl",
             "url": null
           },
->>>>>>> 152abdaa
           {
             "type": "person",
             "role": "contributor",
@@ -3385,26 +3367,12 @@
             "url": null
           },
           {
-<<<<<<< HEAD
-            "value": null,
-            "count": 1
-          }
-        ],
-        "package_manifests": []
-      }
-    },
-    {
-      "facet": "tests",
-      "summary": {
-        "license_expressions": [
-=======
             "type": "person",
             "role": "contributor",
             "name": "Dean Landolt",
             "email": "dean@deanlandolt.com",
             "url": null
           },
->>>>>>> 152abdaa
           {
             "type": "person",
             "role": "contributor",
@@ -3434,26 +3402,12 @@
             "url": null
           },
           {
-<<<<<<< HEAD
-            "value": "C",
-            "count": 2
-          }
-        ],
-        "package_manifests": []
-      }
-    },
-    {
-      "facet": "docs",
-      "summary": {
-        "license_expressions": [
-=======
             "type": "person",
             "role": "contributor",
             "name": "Maciej Ma\u0142ecki",
             "email": "me@mmalecki.com",
             "url": null
           },
->>>>>>> 152abdaa
           {
             "type": "person",
             "role": "contributor",
@@ -3483,13 +3437,6 @@
             "url": null
           },
           {
-<<<<<<< HEAD
-            "value": null,
-            "count": 1
-          }
-        ],
-        "package_manifests": []
-=======
             "type": "person",
             "role": "contributor",
             "name": "David Trejo",
@@ -6023,7 +5970,7 @@
             "count": 10
           }
         ],
-        "packages": []
+        "package_manifests": []
       }
     },
     {
@@ -6119,7 +6066,7 @@
             "count": 2
           }
         ],
-        "packages": []
+        "package_manifests": []
       }
     },
     {
@@ -6150,7 +6097,7 @@
             "count": 2
           }
         ],
-        "packages": []
+        "package_manifests": []
       }
     },
     {
@@ -6161,8 +6108,7 @@
         "holders": [],
         "authors": [],
         "programming_language": [],
-        "packages": []
->>>>>>> 152abdaa
+        "package_manifests": []
       }
     },
     {
